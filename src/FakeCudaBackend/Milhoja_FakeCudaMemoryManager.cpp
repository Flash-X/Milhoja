--- conflicted
+++ resolved
@@ -13,12 +13,9 @@
 bool          FakeCudaMemoryManager::initialized_ = false;
 bool          FakeCudaMemoryManager::finalized_ = false;
 
-<<<<<<< HEAD
-=======
-/**
- *
- */
->>>>>>> 30915db7
+/**
+ *
+ */
 void FakeCudaMemoryManager::initialize(const std::size_t nBytesInMemoryPools) {
     // finalized_ => initialized_
     // Therefore, no need to check finalized_.
@@ -113,13 +110,10 @@
     return manager;
 }
 
-<<<<<<< HEAD
-=======
 /**
  * 
  *
  */
->>>>>>> 30915db7
 FakeCudaMemoryManager::FakeCudaMemoryManager(void)
     : pinnedBuffer_{nullptr},
       gpuBuffer_{nullptr},
@@ -164,13 +158,10 @@
     pthread_mutex_unlock(&mutex_);
 }
 
-<<<<<<< HEAD
-=======
 /**
  * 
  *
  */
->>>>>>> 30915db7
 FakeCudaMemoryManager::~FakeCudaMemoryManager(void) {
     if (initialized_ && !finalized_) {
         std::cerr << "[FakeCudaMemoryManager::~FakeCudaMemoryManager] ERROR - Not finalized"
@@ -178,13 +169,10 @@
     }
 }
 
-<<<<<<< HEAD
-=======
 /**
  * 
  *
  */
->>>>>>> 30915db7
 void   FakeCudaMemoryManager::reset(void) {
     // There is no mechanism for now for releasing memory on a per request
     // basis.  This just resets the entire object so that it appears that 
