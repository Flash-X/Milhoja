--- conflicted
+++ resolved
@@ -16,13 +16,8 @@
         gid = static_cast<int>(tileDesc->gridIndex());
         level = static_cast<int>(tileDesc->level());
 
-<<<<<<< HEAD
-        IntVect loPt = tileDesc->lo();
-        IntVect hiPt   = tileDesc->hi();
-=======
         const IntVect loPt   = tileDesc->loVect();
         const IntVect hiPt   = tileDesc->hiVect();
->>>>>>> 96bcf23b
         const int* loGCPt = tileDesc->loGCVect();
         const int* hiGCPt = tileDesc->hiGCVect();
         for (unsigned int i=0; i<NDIM; ++i) {
