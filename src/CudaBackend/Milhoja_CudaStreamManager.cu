#include "Milhoja_CudaStreamManager.h"

#include <cassert>
#include <iostream>
#include <stdexcept>

#include "Milhoja.h"
#include "Milhoja_Logger.h"

#ifdef MILHOJA_OPENACC_OFFLOADING
#include <openacc.h>
#endif

namespace milhoja {

bool   CudaStreamManager::initialized_ = false;
bool   CudaStreamManager::finalized_   = false;
int    CudaStreamManager::nMaxStreams_ = -1;

/**
 * Instantiate and initialize the application's singleton stream manager object.
 *
 * \param nMaxStreams - the maximum number of streams to be made available.  The
 *                      given value must be a positive integer.
 */
void   CudaStreamManager::initialize(const int nMaxStreams) {
    // finalized_ => initialized_
    // Therefore, no need to check finalized_.
    if (initialized_) {
        throw std::logic_error("[CudaStreamManager::initialize] "
                               "Already initialized");
    } else if (nMaxStreams <= 0) {
        // We need at least one stream to avoid deadlocking in requestStream
        // when there are no free streams.
        throw std::invalid_argument("[CudaStreamManager::initialize] "
                                    "Need at least one stream");
    }

    // Create/initialize
    nMaxStreams_ = nMaxStreams;
    initialized_ = true;

    instance();
}

/**
 * 
 */
void    CudaStreamManager::finalize(void) {
    if        (!initialized_) {
        throw std::logic_error("[CudaStreamManager::finalize] Never initialized");
    } else if (finalized_) {
        throw std::logic_error("[CudaStreamManager::finalize] Already finalized");
    }

    Logger::instance().log("[CudaStreamManager] Finalizing ...");

    pthread_mutex_lock(&idxMutex_);

    if (streams_.size() != nMaxStreams_) {
        std::string   errMsg =   "[CudaStreamManager::finalize] "
                               + std::to_string(nMaxStreams_ - streams_.size()) 
                               + " out of "
                               + std::to_string(nMaxStreams_)
                               + " streams have not been released";
        throw std::runtime_error(errMsg);
    }

#ifdef MILHOJA_OPENACC_OFFLOADING
    Logger::instance().log(  "[CudaStreamManager] No longer using "
                           + std::to_string(streams_.size())
                           + " CUDA streams/OpenACC asynchronous queues");
#else
    cudaError_t   cErr = cudaErrorInvalidValue;
    for (std::size_t i=0; i<streams_.size(); ++i) {
         cErr = cudaStreamDestroy(streams_[i].cudaStream);
         if (cErr != cudaSuccess) {
            std::string  errMsg = "[CudaStreamManager::finalize] ";
            errMsg += "Unable to destroy CUDA stream\n";
            errMsg += "CUDA error - " + std::string(cudaGetErrorName(cErr)) + "\n";
            errMsg += std::string(cudaGetErrorString(cErr));
            throw std::runtime_error(errMsg);
         }
    }
    Logger::instance().log(  "[CudaStreamManager] Destroyed "
                           + std::to_string(streams_.size())
                           + " CUDA streams");
#endif

    pthread_mutex_unlock(&idxMutex_);

    pthread_cond_destroy(&streamReleased_);
    pthread_mutex_destroy(&idxMutex_);

    nMaxStreams_ = -1;

    finalized_ = true;

    Logger::instance().log("[CudaStreamManager] Finalized");
}

/**
 * Request access to the singleton stream manager.  Before calling this routine,
 * calling code must first initialize the manager.
 */
CudaStreamManager&   CudaStreamManager::instance(void) {
    if        (!initialized_) {
        throw std::logic_error("[CudaStreamManager::instance] Singleton not initialized");
    } else if (finalized_) {
        throw std::logic_error("[CudaStreamManager::instance] No access after finalization");
    }

    static CudaStreamManager   manager;
    return manager;
}

<<<<<<< HEAD
=======
/**
 * 
 *
 */
>>>>>>> 30915db7
CudaStreamManager::CudaStreamManager(void)
    : streams_{}
{
    Logger::instance().log("[CudaStreamManager] Initializing...");
    assert(streams_.size() == 0);

    pthread_cond_init(&streamReleased_, NULL);
    pthread_mutex_init(&idxMutex_, NULL);

    pthread_mutex_lock(&idxMutex_);

#ifdef MILHOJA_OPENACC_OFFLOADING
    Stream         stream{};
    for (int i=0; i<nMaxStreams_; ++i) {
         stream.accAsyncQueue = i + 1;
         stream.cudaStream = static_cast<cudaStream_t>(acc_get_cuda_stream(stream.accAsyncQueue));
         if (stream.cudaStream == nullptr) {
            std::string  errMsg = "[CudaStreamManager::CudaStreamManager] ";
            errMsg += "CUDA stream is null\n";
            throw std::runtime_error(errMsg);
         }

         streams_.push_back( std::move(stream) );
    }
    Logger::instance().log(  "[CudaStreamManager] Acquired " 
                           + std::to_string(streams_.size())
                           + " CUDA streams from OpenACC asynchronous queues");
#else
    Stream   stream{};
    for (std::size_t i=0; i<nMaxStreams_; ++i) {
         cudaError_t    cErr = cudaStreamCreate(&(stream.cudaStream));
         if (cErr != cudaSuccess) {
            std::string  errMsg = "[CudaStreamManager::CudaStreamManager] ";
            errMsg += "Unable to create CUDA stream\n";
            errMsg += "CUDA error - " + std::string(cudaGetErrorName(cErr)) + "\n";
            errMsg += std::string(cudaGetErrorString(cErr)) + "\n";
            pthread_mutex_unlock(&idxMutex_);
            throw std::runtime_error(errMsg);
         }

         streams_.push_back( std::move(stream) );
    }
    Logger::instance().log(  "[CudaStreamManager] Created "
                           + std::to_string(streams_.size())
                           + " CUDA streams");
#endif

    Logger::instance().log("[CudaStreamManager] Created and ready for use");

    pthread_mutex_unlock(&idxMutex_);
}

/**
 * Based on the StreamManager's singleton design pattern, this will only be
 * called at program termination.
 */
CudaStreamManager::~CudaStreamManager(void) {
    if (initialized_ && !finalized_) {
        std::cerr << "[CudaStreamManager::~CudaStreamManager] ERROR - Not finalized"
                  << std::endl;
    }
}

/**
 * 
 *
 * \return 
 */
int  CudaStreamManager::numberFreeStreams(void) {
    pthread_mutex_lock(&idxMutex_);
    std::size_t nStreams = streams_.size();
    pthread_mutex_unlock(&idxMutex_);

    if (nStreams > INT_MAX) {
        std::string  errMsg = "[CudaStreamManager::numberFreeStreams] ";
        errMsg += "Too many streams created\n";
        throw std::overflow_error(errMsg);
    }

    return static_cast<int>(nStreams);
}

/**
 * This should be by move only!
 *
 * Refer to the documentation of the requestStream member function of the
 * RuntimeBackend class.
 *
 * \todo   If, as is the case for CUDA, the streams are relatively cheap
 *         objects, then should we allow this routine to allocate more streams
 *         rather than block?  This could be helpful to prevent possible
 *         deadlocks when a code needs to acquire more than one stream.
 *         However, we shouldn't make this a feature of the general design
 *         concept unless we know that all stream managers can dynamically grow
 *         their reserve.  This, presently, cannot be implemented as
 *         OpenACC+CUDA with PGI on Summit has an upper limit of 32 streams.
 * \todo   Add in logging of release if verbosity level is high enough.
 */
Stream    CudaStreamManager::requestStream(const bool block) {
    // Get exclusive access to the free stream queue so that we can safely get
    // the ID of a free stream from it.  It is also important for the case when
    // we need to wait for a streamReleased signal.  In particular, we need to
    // know that no thread can emit that signal between when we acquire the
    // mutex and when we begin to wait for the signal.  In other words, we won't
    // miss the signal, which could be important if there is presently only one
    // stream in use by client code.
    pthread_mutex_lock(&idxMutex_);

    if (streams_.size() <= 0) {
        if (block) {
            // Block until a stream is released and this thread hits the 
            // lottery and actually gets to take control of it.
            //
            // To avoid deadlocking on this wait, we need at least one stream
            // out for business.  Given that we know that the number of free
            // streams is zero, there can be no deadlock so long as this object
            // is managing at least one stream.
            //
            // There exists another possibility for deadlocking based on the
            // notion that any code can request a stream.  Consider the case of
            // 5 streams total and five data packets that request and receive
            // one stream each.  If each action associated with the data packets
            // subsequently request an extra stream, then they will all wait for
            // a free stream and none will therefore release a stream.
            do {
                Logger::instance().log("[CudaStreamManager] No streams available.  Blocking as requested.");
                pthread_cond_wait(&streamReleased_, &idxMutex_);
//                Logger::instance().log("[CudaStreamManager] Stream has been released");
            } while(streams_.size() <= 0);
        } else {
            Logger::instance().log("[CudaStreamManager] No streams available. Returning null stream as requested.");
            pthread_mutex_unlock(&idxMutex_);

            return Stream{};
        }
    }

    Stream   stream = std::move(streams_.front());
    streams_.pop_front();

    pthread_mutex_unlock(&idxMutex_);

    return stream;
}

/**
 * Refer to the documentation of the releaseStream member function of the
 * RuntimeBackend class.
 */
void   CudaStreamManager::releaseStream(Stream& stream) {
    if (stream.cudaStream == nullptr) {
        throw std::invalid_argument("[CudaStreamManager::releaseStream] "
                                    "Given stream has null CUDA stream");
#ifdef MILHOJA_OPENACC_OFFLOADING
    } else if (stream.accAsyncQueue == NULL_ACC_ASYNC_QUEUE) {
        throw std::invalid_argument("[CudaStreamManager::releaseStream] "
                                    "Given stream has null OpenACC asynchronous queue");
#endif
    }

    pthread_mutex_lock(&idxMutex_);

    if (streams_.size() >= nMaxStreams_) {
        pthread_mutex_unlock(&idxMutex_);
        throw std::invalid_argument("[CudaStreamManager::releaseStream] "
                                    "All streams accounted for.  No streams to release.");
    }

#ifdef DEBUG_RUNTIME
    // Streams will be released frequently and we might have a great many
    // streams.  Therefore, we don't want to perform this error checking by
    // default.
    for (const auto& freeStream : streams_) {
        if (stream.cudaStream == freeStream.cudaStream) {
            pthread_mutex_unlock(&idxMutex_);
            throw std::invalid_argument("[CudaStreamManager::releaseStream] "
                                        "Given stream is already free");
        }
    }
#endif

    // We must put the stream back in the queue before emitting the signal
    streams_.push_back( std::move(stream) );
    pthread_cond_signal(&streamReleased_);

    pthread_mutex_unlock(&idxMutex_);
}

}
<|MERGE_RESOLUTION|>--- conflicted
+++ resolved
@@ -114,13 +114,10 @@
     return manager;
 }
 
-<<<<<<< HEAD
-=======
 /**
  * 
  *
  */
->>>>>>> 30915db7
 CudaStreamManager::CudaStreamManager(void)
     : streams_{}
 {
