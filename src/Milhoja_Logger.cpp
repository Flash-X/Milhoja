#include "Milhoja_Logger.h"
#include "Milhoja.h"

#include <ctime>
#include <fstream>
#include <stdexcept>
#include <iostream>

namespace milhoja {

std::string     Logger::logFilename_ = "";
MPI_Comm        Logger::comm_        = MPI_COMM_NULL;
int             Logger::logRank_     = -1;
bool            Logger::initialized_ = false;
bool            Logger::finalized_   = false;

/**
 * In most cases, the log will be written to a single log file throughout the entire
 * application execution.  Therefore, setting the filename via initialize
 * should be sufficient.
 *
 * This method is provided so that each test in a test suite can write their
 * results to a dedicated log file.
 *
 * \param filename - the name of the file to which logging should be written.
 *                   An empty value is not acceptable.
 */
void   Logger::setLogFilename(const std::string& filename) {
    if (filename == "") {
        throw std::invalid_argument("[Logger::setLogFilename] Empty filename given");
    }

    logFilename_ = filename;
}

/**
 * 
 *
 * \return 
 */
Logger& Logger::instance(void) {
    if        (!initialized_) {
#ifdef RUNTIME_MUST_USE_TILEITER
        throw std::logic_error("[Logger::instance] Singleton not initialized");
#else
<<<<<<< HEAD
        initialize("MILHOJA.log", MPI_COMM_WORLD, 0);
=======
        initialize("MILHOJA.log", MPI_COMM_WORLD, 0);//lazy init, only with defaults
>>>>>>> ad623295
#endif
    }
    if (finalized_) {
        throw std::logic_error("[Logger::instance] No access after finalization");
    }

    static Logger     singleton;
    return singleton;
}

/**
 * Instantiate the logging singleton, which persists until program termination.
 * This should only be called once and must be called before any calling code
 * attempts to access the singleton via the instance method.
 *
 * \param filename - the name of the file to which log output should be written
 * \param comm - the MPI communicator to be used to identify the MPI logging
 *               process
 * \param logRank - the rank of the single MPI process that should perform logging
 */
void   Logger::initialize(const std::string& filename,
                          const MPI_Comm comm,
                          const int logRank) {
    // finalized_ => initialized_
    // Therefore, no need to check finalized_.
    if (initialized_) {
        throw std::logic_error("[Logger::initialize] Already initialized");
    }
    setLogFilename(filename);
    
    int     wasInitialized = false;
    MPI_Initialized(&wasInitialized);

    if (!wasInitialized) {
        throw std::logic_error("[Logger::initialize] Please initialize MPI first");
    } else if (logRank < 0) {
        throw std::invalid_argument("[Logger::initialize] Negative rank");
    } else if (comm == MPI_COMM_NULL) {
        throw std::invalid_argument("[Logger::initialize] Null MPI communicator");
    }

    comm_ = comm;
    logRank_ = logRank;

    initialized_ = true;
    instance();
}

/**
 *
 */
void    Logger::finalize(void) {
    if        (!initialized_) {
        throw std::logic_error("[Logger::finalize] Never initialized");
    } else if (finalized_) {
        throw std::logic_error("[Logger::finalize] Already finalized");
    }

    auto         now   = std::chrono::system_clock::now();
    std::time_t  now_t = std::chrono::system_clock::to_time_t(now);
    char  timestamp[100];
    std::strftime(timestamp, sizeof(timestamp), "%FT%T", std::gmtime(&now_t));
    log("[Logger] Terminated at " + std::string(timestamp) + " UTC");

    logFilename_ = "";
    comm_        = MPI_COMM_NULL;
    logRank_     = -1;
    rank_        = -1;

    finalized_ = true;
}

/**
 * 
 *
 */
Logger::Logger(void)
    : startTime_{std::chrono::steady_clock::now()},
      rank_{-1}
{
    using namespace std::chrono;

    MPI_Comm_rank(comm_, &rank_);

    if (rank_ == logRank_) {
        // Get time to be used for elapsed time
        auto         now   = system_clock::now();
        std::time_t  now_t = system_clock::to_time_t(now);
        char  timestamp[100];
        std::strftime(timestamp, sizeof(timestamp), "%FT%T", std::gmtime(&now_t));
        std::string   msg{};
        log("[Logger] Started at " + std::string(timestamp) + " UTC");
    }
}

/**
 *
 */
Logger::~Logger(void) {
    if (initialized_ && !finalized_) {
#ifdef RUNTIME_MUST_USE_TILEITER
        // The Milhoja grid should have closed the logger on finalization,
        // complain a bit if not.
        std::cerr << "[Logger::~Logger] ERROR - Not finalized" << std::endl;
#else
	log("[Logger] ~Logger called, high time to terminate:");
	finalize();
#endif
    }
}

/**
 * 
 *
 */
void   Logger::log(const std::string& msg) const {
    using seconds = std::chrono::duration<double>;

    // We don't need to check if initialized, because this cannot be called
    // without first calling instance.
    if (finalized_) {
        throw std::logic_error("[Logger::log] Cannot use after finalization");
    }

    if (rank_ == logRank_) {
        auto endTime = std::chrono::steady_clock::now();
        std::string   elapsedTime = std::to_string(seconds(endTime - startTime_).count());
        elapsedTime += " s - ";

        std::ofstream  logFile{};
        logFile.open(logFilename_, std::ios::out | std::ios::app);
        logFile << elapsedTime << msg << std::endl;
        logFile.close();
    }
}

}
<|MERGE_RESOLUTION|>--- conflicted
+++ resolved
@@ -43,11 +43,7 @@
 #ifdef RUNTIME_MUST_USE_TILEITER
         throw std::logic_error("[Logger::instance] Singleton not initialized");
 #else
-<<<<<<< HEAD
-        initialize("MILHOJA.log", MPI_COMM_WORLD, 0);
-=======
         initialize("MILHOJA.log", MPI_COMM_WORLD, 0);//lazy init, only with defaults
->>>>>>> ad623295
 #endif
     }
     if (finalized_) {
