#include "Milhoja_Tile.h"

#include "Milhoja_Grid.h"
#include "Milhoja_Logger.h"

namespace milhoja {

/**
 * \brief Default constructor for Tile
 *
 * All pointers start as null.
 */
Tile::Tile(void)
    : DataItem{}
{ }

/**
 * \brief Detructor for Tile
 *
 * Resets all pointers to null.
 */
Tile::~Tile(void) {
#ifdef DEBUG_RUNTIME
    std::string msg =   "[Tile] Destroying Tile object";
    Logger::instance().log(msg);
#endif
}


<<<<<<< HEAD
#ifdef FULL_MILHOJAGRID
=======
#ifdef RUNTIME_MUST_USE_TILEITER
>>>>>>> 5f4cb1a3
/**
 * \brief Get deltas for appropriate level.
 */
RealVect Tile::deltas(void) const {
    return Grid::instance().getDeltas(level());
}
#endif

#ifdef FULL_MILHOJAGRID
/**
  * \brief Get the physical coordinates of the
  *        center of the tile.
  *
  * @return A real vector with the physical center coordinates of the tile.
  */
RealVect Tile::getCenterCoords(void) const {
    Grid& grid = Grid::instance();
    RealVect dx = deltas();
    RealVect x0 = grid.getProbLo();
    IntVect offset = grid.getDomainLo(level());
    IntVect loPt = lo() - offset;
    IntVect hiPt = hi() - offset + 1;
    RealVect coords = x0 + dx*RealVect(loPt+hiPt)*0.5_wp;
    return coords;
}
#endif

}<|MERGE_RESOLUTION|>--- conflicted
+++ resolved
@@ -27,11 +27,7 @@
 }
 
 
-<<<<<<< HEAD
-#ifdef FULL_MILHOJAGRID
-=======
 #ifdef RUNTIME_MUST_USE_TILEITER
->>>>>>> 5f4cb1a3
 /**
  * \brief Get deltas for appropriate level.
  */
