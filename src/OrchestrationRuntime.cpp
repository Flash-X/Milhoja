--- conflicted
+++ resolved
@@ -6,11 +6,7 @@
 #include "Grid.h"
 #include "OrchestrationLogger.h"
 #include "Flash.h"
-<<<<<<< HEAD
-#include "TileAmrex.h"
-=======
 #include "DataItemSplitter.h"
->>>>>>> 7a692ffd
 
 namespace orchestration {
 
@@ -87,20 +83,9 @@
                                     "Need to create at least one team");
     }
 
-<<<<<<< HEAD
-    tileTeams_ = new ThreadTeam<TileAmrex>*[nTileTeams_];
-    for (unsigned int i=0; i<nTileTeams_; ++i) {
-        tileTeams_[i] = new ThreadTeam<TileAmrex>(maxThreadsPerTeam_, i, logFilename_);
-    }
-
-    packetTeams_ = new ThreadTeam<DataPacket>*[nPacketTeams_];
-    for (unsigned int i=0; i<nPacketTeams_; ++i) {
-        packetTeams_[i] = new ThreadTeam<DataPacket>(maxThreadsPerTeam_, i, logFilename_);
-=======
     teams_ = new ThreadTeam*[nTeams_];
     for (unsigned int i=0; i<nTeams_; ++i) {
         teams_[i] = new ThreadTeam(maxThreadsPerTeam_, i);
->>>>>>> 7a692ffd
     }
 
 #ifdef DEBUG_RUNTIME
@@ -235,15 +220,9 @@
                                "Need at least three ThreadTeams in runtime");
     }
 
-<<<<<<< HEAD
-    ThreadTeam<TileAmrex>*   cpuTeam     = tileTeams_[0];
-    ThreadTeam<TileAmrex>*   gpuTeam     = tileTeams_[1];
-    ThreadTeam<TileAmrex>*   postGpuTeam = tileTeams_[2];
-=======
     ThreadTeam*      cpuTeam     = teams_[0];
     ThreadTeam*      gpuTeam     = teams_[1];
     ThreadTeam*      postGpuTeam = teams_[2];
->>>>>>> 7a692ffd
 
     unsigned int nTotalThreads =       cpuAction.nInitialThreads
                                  +     gpuAction.nInitialThreads
@@ -277,12 +256,6 @@
     gpuTeam->startCycle(gpuAction, "Concurrent_GPU_Block_Team");
     postGpuTeam->startCycle(postGpuAction, "Post_GPU_Block_Team");
     for (amrex::MFIter  itor(grid.unk()); itor.isValid(); ++itor) {
-<<<<<<< HEAD
-        TileAmrex  work(itor, level);
-        // Ownership of tile resources is transferred to last team
-        cpuTeam->enqueue(work, false);
-        gpuTeam->enqueue(work, true);
-=======
         // If we create a first shared_ptr and enqueue it with one team, it is
         // possible that this shared_ptr could have the action applied to its
         // data and go out of scope before we create a second shared_ptr.  In
@@ -316,7 +289,6 @@
         if ((dataItem_gpu.get() != nullptr) || (dataItem_gpu.use_count() != 0)) {
             throw std::logic_error("GPU shared_ptr not NULLED");
         }
->>>>>>> 7a692ffd
     }
     gpuTeam->closeQueue();
     cpuTeam->closeQueue();
@@ -382,16 +354,10 @@
                                "Need at least three ThreadTeams in runtime");
     }
 
-<<<<<<< HEAD
-    ThreadTeam<TileAmrex>*         cpuTeam     = tileTeams_[0];
-    ThreadTeam<DataPacket>*   gpuTeam     = packetTeams_[0];
-    ThreadTeam<DataPacket>*   postGpuTeam = packetTeams_[1];
-=======
     ThreadTeam*      cpuTeam     = teams_[0];
     ThreadTeam*      gpuTeam     = teams_[1];
     ThreadTeam*      postGpuTeam = teams_[2];
     DataItemSplitter splitter{};
->>>>>>> 7a692ffd
 
     unsigned int nTotalThreads =       cpuAction.nInitialThreads
                                  +     gpuAction.nInitialThreads
@@ -421,17 +387,6 @@
     gpuTeam->startCycle(gpuAction, "Concurrent_GPU_Packet_Team");
     postGpuTeam->startCycle(postGpuAction, "Post_GPU_Packet_Team");
     for (amrex::MFIter  itor(grid.unk()); itor.isValid(); ++itor) {
-<<<<<<< HEAD
-        // TODO: What is the best way to manage the copy/move actions here?
-        //       I am just playing around at the moment.
-        TileAmrex  work(itor, level);
-        cpuTeam->enqueue(work, false);
-        gpuPacket.tileList.push_front(std::move(work));
-
-        if (gpuPacket.tileList.size() >= gpuAction.nTilesPerPacket) {
-            gpuTeam->enqueue(gpuPacket, true);
-            gpuPacket.clear();
-=======
         dataItem_cpu = std::shared_ptr<DataItem>{ new Tile{itor, level} };
         dataItem_gpu->addSubItem( std::shared_ptr<DataItem>{dataItem_cpu} );
 
@@ -439,7 +394,6 @@
         if (dataItem_gpu->nSubItems() >= gpuAction.nTilesPerPacket) {
             gpuTeam->enqueue( std::move(dataItem_gpu) );
             dataItem_gpu = std::shared_ptr<DataItem>{ new DataPacket{} };
->>>>>>> 7a692ffd
         }
     }
 
@@ -496,13 +450,8 @@
                                "Need at least two ThreadTeams in runtime");
     }
 
-<<<<<<< HEAD
-    ThreadTeam<TileAmrex>*   cpuTeam = tileTeams_[0];
-    ThreadTeam<TileAmrex>*   gpuTeam = tileTeams_[1];
-=======
     ThreadTeam*   cpuTeam = teams_[0];
     ThreadTeam*   gpuTeam = teams_[1];
->>>>>>> 7a692ffd
 
     cpuTeam->startCycle(cpuAction, "Concurrent_CPU_Block_Team");
     gpuTeam->startCycle(gpuAction, "Concurrent_GPU_Block_Team");
@@ -513,18 +462,11 @@
     std::shared_ptr<DataItem>   dataItem_cpu{};
     std::shared_ptr<DataItem>   dataItem_gpu{};
     for (amrex::MFIter  itor(grid.unk()); itor.isValid(); ++itor) {
-<<<<<<< HEAD
-        TileAmrex  work(itor, level);
-        // Ownership of tile resources is transferred to last team
-        cpuTeam->enqueue(work, false);
-        gpuTeam->enqueue(work, true);
-=======
         dataItem_cpu = std::shared_ptr<DataItem>{ new Tile{itor, level} };
         dataItem_gpu = dataItem_cpu;
 
         cpuTeam->enqueue( std::move(dataItem_cpu) );
         gpuTeam->enqueue( std::move(dataItem_gpu) );
->>>>>>> 7a692ffd
     }
     gpuTeam->closeQueue();
     cpuTeam->closeQueue();
@@ -552,23 +494,14 @@
                                "Need at least one ThreadTeam in runtime");
     }
 
-<<<<<<< HEAD
-    ThreadTeam<TileAmrex>*   cpuTeam = tileTeams_[0];
-=======
     ThreadTeam*   cpuTeam = teams_[0];
->>>>>>> 7a692ffd
 
     cpuTeam->startCycle(cpuAction, "CPU_Block_Team");
 
     unsigned int   level = 0;
     Grid&   grid = Grid::instance();
     for (amrex::MFIter  itor(grid.unk()); itor.isValid(); ++itor) {
-<<<<<<< HEAD
-        TileAmrex  work(itor, level);
-        cpuTeam->enqueue(work, true);
-=======
         cpuTeam->enqueue( std::shared_ptr<DataItem>{ new Tile{itor, level} } );
->>>>>>> 7a692ffd
     }
     cpuTeam->closeQueue();
     cpuTeam->wait();
@@ -601,12 +534,7 @@
 
     gpuTeam->startCycle(gpuAction, "GPU_PacketOfBlocks_Team");
     for (amrex::MFIter  itor(grid.unk()); itor.isValid(); ++itor) {
-<<<<<<< HEAD
-        TileAmrex  work(itor, level);
-        packet.tileList.push_front(std::move(work));
-=======
         dataItem_gpu->addSubItem( std::shared_ptr<DataItem>{ new Tile{itor, level} } );
->>>>>>> 7a692ffd
 
         if (dataItem_gpu->nSubItems() >= gpuAction.nTilesPerPacket) {
             gpuTeam->enqueue( std::move(dataItem_gpu) );
