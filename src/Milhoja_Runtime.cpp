--- conflicted
+++ resolved
@@ -140,7 +140,7 @@
  *
  * \return 
  */
-#ifndef RUNTIME_USES_TILEITER
+#ifndef RUNTIME_MUST_USE_TILEITER
 // !!!!!!!!!!!!!!!!!!!!!!!!!!!!!!!!!!!!!!!!!!!!!!!!!!!!!!!!!!!!!!!!!!!!!!!!!!!!
 // !!!!!!!!!!!!!!!!!!!!!!!!!!!!!!!!!!!!!!!!!!!!!!!!!!!!!!!!!!!!!!!!!!!!!!!!!!!!
 void Runtime::setupPipelineForCpuTasks(const std::string& actionName,
@@ -226,9 +226,9 @@
 // }
 // !!!!!!!!!!!!!!!!!!!!!!!!!!!!!!!!!!!!!!!!!!!!!!!!!!!!!!!!!!!!!!!!!!!!!!!!!!!!
 // !!!!!!!!!!!!!!!!!!!!!!!!!!!!!!!!!!!!!!!!!!!!!!!!!!!!!!!!!!!!!!!!!!!!!!!!!!!!
-
-#else
-  // Traditional: RUNTIME_USES_TILEITER is defined
+#endif
+#ifdef RUNTIME_CAN_USE_TILEITER
+  // Traditional execute-style runtime invocation
 void Runtime::executeCpuTasks(const std::string& actionName,
                               const RuntimeAction& cpuAction,
                               const TileWrapper& prototype) {
@@ -289,12 +289,8 @@
  *
  * \return 
  */
-<<<<<<< HEAD
-#ifdef MILHOJA_GPUS_SUPPORTED
-#ifdef RUNTIME_USES_TILEITER
-=======
 #ifdef RUNTIME_SUPPORT_DATAPACKETS
->>>>>>> bae6cac9
+#  ifdef RUNTIME_CAN_USE_TILEITER
 void Runtime::executeGpuTasks(const std::string& bundleName,
                               const unsigned int nDistributorThreads,
                               const unsigned int stagger_usec,
@@ -391,10 +387,9 @@
 
     Logger::instance().log("[Runtime] End single GPU action");
 }
-#endif  // #ifdef MILHOJA_GPUS_SUPPORTED
-#endif  // #ifdef RUNTIME_USES_TILEITER
-
-#ifdef MILHOJA_GPUS_SUPPORTED
+#  endif  // #ifdef RUNTIME_CAN_USE_TILEITER
+
+#  ifndef RUNTIME_MUST_USE_TILEITER
 void Runtime::setupPipelineForGpuTasks(const std::string& bundleName,
                               const unsigned int stagger_usec,
                               const RuntimeAction& gpuAction,
@@ -520,22 +515,18 @@
     Logger::instance().log("[Runtime:teardownPipelineForGpuTasks] End single GPU action");
 }
 
-  //#endif
-
-#endif   // #ifdef MILHOJA_GPUS_SUPPORTED
+#  endif
+
+#endif   // #ifdef RUNTIME_SUPPORT_DATAPACKETS
 /**
  * 
  *
  * \return 
  */
-<<<<<<< HEAD
-
-#ifdef RUNTIME_USES_TILEITER
-#ifdef MILHOJA_GPUS_SUPPORTED
-=======
+
 #ifdef RUNTIME_SUPPORT_DATAPACKETS
 #  ifdef MILHOJA_TIMED_PIPELINE_CONFIGS
->>>>>>> bae6cac9
+#    ifdef RUNTIME_CAN_USE_TILEITER
 void Runtime::executeGpuTasks_timed(const std::string& bundleName,
                                     const unsigned int nDistributorThreads,
                                     const unsigned int stagger_usec,
@@ -719,6 +710,7 @@
 
     Logger::instance().log("[Runtime] End single GPU action (Timed)");
 }
+#    endif
 #  endif
 #endif
 
@@ -729,6 +721,7 @@
  */
 #ifdef MILHOJA_ADDTL_PIPELINE_CONFIGS
 #  ifdef RUNTIME_SUPPORT_DATAPACKETS
+#    ifdef RUNTIME_CAN_USE_TILEITER
 void Runtime::executeCpuGpuTasks(const std::string& bundleName,
                                  const RuntimeAction& cpuAction,
                                  const TileWrapper& tilePrototype,
@@ -861,6 +854,7 @@
 
     Logger::instance().log("[Runtime] End CPU/GPU action");
 }
+#    endif
 #  endif
 
 /**
@@ -869,6 +863,7 @@
  * \return 
  */
 #  ifdef RUNTIME_SUPPORT_DATAPACKETS
+#    ifdef RUNTIME_CAN_USE_TILEITER
 void Runtime::executeExtendedGpuTasks(const std::string& bundleName,
                                       const unsigned int nDistributorThreads,
                                       const RuntimeAction& gpuAction,
@@ -983,6 +978,7 @@
 
     Logger::instance().log("[Runtime] End GPU/Post-GPU action bundle");
 }
+#    endif
 #  endif
 
 /**
@@ -991,6 +987,7 @@
  * \return 
  */
 #  ifdef RUNTIME_SUPPORT_DATAPACKETS
+#    ifdef RUNTIME_CAN_USE_TILEITER
 void Runtime::executeCpuGpuSplitTasks(const std::string& bundleName,
                                       const unsigned int nDistributorThreads,
                                       const unsigned int stagger_usec,
@@ -1146,6 +1143,7 @@
 
     Logger::instance().log("[Runtime] End CPU/GPU shared action");
 }
+#    endif
 #  endif
 
 
@@ -1156,6 +1154,7 @@
  */
 #  ifdef RUNTIME_SUPPORT_DATAPACKETS
 #    ifdef MILHOJA_TIMED_PIPELINE_CONFIGS
+#      ifdef RUNTIME_CAN_USE_TILEITER
 void Runtime::executeCpuGpuSplitTasks_timed(const std::string& bundleName,
                                             const unsigned int nDistributorThreads,
                                             const unsigned int stagger_usec,
@@ -1401,6 +1400,7 @@
 
     Logger::instance().log("[Runtime] End CPU/GPU shared action (Timed)");
 }
+#      endif
 #    endif
 #  endif
 
@@ -1410,6 +1410,7 @@
  * \return 
  */
 #  ifdef RUNTIME_SUPPORT_DATAPACKETS
+#    ifdef RUNTIME_CAN_USE_TILEITER
 void Runtime::executeExtendedCpuGpuSplitTasks(const std::string& bundleName,
                                               const unsigned int nDistributorThreads,
                                               const RuntimeAction& actionA_cpu,
@@ -1578,6 +1579,7 @@
 
     Logger::instance().log("[Runtime] End Extended CPU/GPU shared action");
 }
+#    endif
 #  endif
 
 /**
@@ -1586,6 +1588,7 @@
  * \return 
  */
 #  ifdef RUNTIME_SUPPORT_DATAPACKETS
+#    ifdef RUNTIME_CAN_USE_TILEITER
 void Runtime::executeCpuGpuWowzaTasks(const std::string& bundleName,
                                       const RuntimeAction& actionA_cpu,
                                       const TileWrapper& tilePrototype,
@@ -1752,6 +1755,7 @@
 
     Logger::instance().log("[Runtime] End CPU/GPU shared & GPU configuration");
 }
+#    endif
 #  endif
 
 /**
@@ -1760,6 +1764,7 @@
  * \return 
  */
 #  ifdef RUNTIME_SUPPORT_DATAPACKETS
+#    ifdef RUNTIME_CAN_USE_TILEITER
 void Runtime::executeTasks_FullPacket(const std::string& bundleName,
                                       const RuntimeAction& cpuAction,
                                       const RuntimeAction& gpuAction,
@@ -1906,6 +1911,7 @@
 
     Logger::instance().log("[Runtime] End CPU/GPU/Post-GPU action bundle");
 }
+#    endif
 #  endif
 #endif
 #endif    // #ifdef RUNTIME_USES_TILEITER
