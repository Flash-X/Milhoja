--- conflicted
+++ resolved
@@ -13,15 +13,10 @@
 #endif
 
 #include "Milhoja.h"
-<<<<<<< HEAD
-#ifndef RUNTIME_USES_TILEITER
-#include "Milhoja_Grid.h"
-=======
 #ifdef RUNTIME_CAN_USE_TILEITER
 #include "Milhoja_Grid.h"
 #endif
 #ifndef RUNTIME_MUST_USE_TILEITER
->>>>>>> 5f4cb1a3
 #include "Milhoja_FlashxrTileRaw.h"
 #include "Milhoja_TileFlashxr.h"
 #endif
@@ -199,28 +194,17 @@
 				 const FlashxTileRawInts& tI,
 				 const FlashxTileRawReals& tR
 				 ) {
-<<<<<<< HEAD
-    Logger::instance().log("[Runtime] Push single tile task to single CPU pipeline");
-    ThreadTeam*   cpuTeam = teams_[0];
-    //***** ACTION PARALLEL DISTRIBUTOR
-    Grid&   grid = Grid::instance();
-=======
 #ifdef RUNTIME_PERTILE_LOG
     Logger::instance().log("[Runtime] Push single tile task to single CPU pipeline");
 #endif
     ThreadTeam*   cpuTeam = teams_[0];
->>>>>>> 5f4cb1a3
 
     //    cpuTeam->enqueue( prototype.clone( std::unique_ptr<Tile>{new TileFlashxr{tP, tI, tR}} ) );
     cpuTeam->enqueue( prototype.clone( std::make_unique<TileFlashxr>(tP, tI, tR) ) );
 
-<<<<<<< HEAD
-    Logger::instance().log("[Runtime] Single tile task was pushed to CPU pipeline");
-=======
 #ifdef RUNTIME_PERTILE_LOG
     Logger::instance().log("[Runtime] Single tile task was pushed to CPU pipeline");
 #endif
->>>>>>> 5f4cb1a3
 }
 // !!!!!!!!!!!!!!!!!!!!!!!!!!!!!!!!!!!!!!!!!!!!!!!!!!!!!!!!!!!!!!!!!!!!!!!!!!!!
 void Runtime::teardownPipelineForCpuTasks(const std::string& actionName) {
@@ -292,13 +276,11 @@
 
     //***** ACTION PARALLEL DISTRIBUTOR
     Grid&   grid = Grid::instance();
-#ifdef RUNTIME_USES_TILEITER
     for (unsigned int level=0; level<=grid.getMaxLevel(); ++level) {
         for (auto ti = grid.buildTileIter(level); ti->isValid(); ti->next()) {
             cpuTeam->enqueue( prototype.clone( ti->buildCurrentTile() ) );
         }
     }
-#endif
     cpuTeam->closeQueue(nullptr);
 
     // host thread blocks until cycle ends, so activate another thread 
@@ -454,8 +436,6 @@
 #ifdef USE_THREADED_DISTRIBUTOR
         int         tIdx = omp_get_thread_num();
         std::this_thread::sleep_for(std::chrono::microseconds(tIdx * stagger_usec));
-<<<<<<< HEAD
-=======
 #endif
 
         packet_gpu_ = packetPrototype.clone();
@@ -506,66 +486,12 @@
 
 #ifdef RUNTIME_PERTILE_LOG
     Logger::instance().log("[Runtime] Single tile task was pushed to GPU pipeline");
->>>>>>> 5f4cb1a3
 #endif
 }
 void Runtime::teardownPipelineForGpuTasks(const std::string& bundleName) {
 
     Logger::instance().log("[Runtime] Tear Down single GPU action");
 
-<<<<<<< HEAD
-        packet_gpu_ = packetPrototype.clone();
-    }
-
-    Logger::instance().log("[Runtime] End setting up single GPU action");
-}
-void Runtime::pushTileToGpuPipeline(const std::string& bundleName,
-                              const DataPacket& packetPrototype,
-				 const FlashxrTileRawPtrs& tP,
-				 const FlashxTileRawInts& tI,
-				 const FlashxTileRawReals& tR) {
-
-    Logger::instance().log("[Runtime] Push single tile task to single GPU pipeline");
-
-    if (nTilesPerPacket_ <= 0) {
-        throw std::invalid_argument("[Runtime:pushTileToGpuPipeline] "
-                                    "Need at least one block per packet");
-    } else if (nTeams_ < 1) {
-        throw std::logic_error("[Runtime:pushTileToGpuPipeline] "
-                               "Need at least one ThreadTeam in runtime");
-    }
-
-    //***** ASSEMBLE THREAD TEAM CONFIGURATION
-    // GPU action parallel pipeline
-    // 1) Asynchronous transfer of Packets of Blocks to GPU
-    // 2) GPU action applied to blocks in packet by GPU team
-    // 3) Mover/Unpacker transfers packet back to CPU and
-    //    copies results to Grid data structures
-    ThreadTeam*       gpuTeam   = teams_[0];
-
-    RuntimeBackend&               backend = RuntimeBackend::instance();
-    {
-      //            packet_gpu_->addTile( std::unique_ptr<Tile>{new TileFlashxr{tP, tI, tR}} );
-      //            packet_gpu_->addTile( static_cast<std::shared_ptr<Tile> >(std::make_unique<TileFlashxr>(tP, tI, tR) ));
-            packet_gpu_->addTile( std::make_shared<TileFlashxr>(tP, tI, tR) );
-            if (packet_gpu_->nTiles() >= nTilesPerPacket_) {
-                packet_gpu_->pack();
-                backend.initiateHostToGpuTransfer(*(packet_gpu_.get()));
-
-                gpuTeam->enqueue( std::move(packet_gpu_) );
-
-                packet_gpu_ = packetPrototype.clone();
-            }
-    }
-
-    Logger::instance().log("[Runtime] Single tile task was pushed to GPU pipeline");
-}
-void Runtime::teardownPipelineForGpuTasks(const std::string& bundleName) {
-
-    Logger::instance().log("[Runtime] Tear Down single GPU action");
-
-=======
->>>>>>> 5f4cb1a3
     if (nTilesPerPacket_ <= 0) {
         throw std::invalid_argument("[Runtime:teardownPipelineForGpuTasks] "
                                     "Need at least one block per packet");
@@ -2001,6 +1927,5 @@
 #    endif
 #  endif
 #endif
-#endif    // #ifdef RUNTIME_USES_TILEITER
-
-}
+
+}
