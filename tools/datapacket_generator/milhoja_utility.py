--- conflicted
+++ resolved
@@ -115,13 +115,8 @@
             parsed_exts = cpp_size_map[indexer].format(guard=nguard, unk=f"( ({end}) - ({start}) + 1 )", size=size)
         elif language == Language.fortran:
             parsed_exts = fortran_size_map[indexer].format(unk=f"( ({end}) - ({start}) + 1 )", size=size)
-<<<<<<< HEAD
         
         # parsed_exts = cpp_size_map[indexer].format(guard=nguard, unk=f"( ({end}) - ({start}) + 1 )", size=size)
-=======
-
-        parsed_exts = cpp_size_map[indexer].format(guard=nguard, unk=f"( ({end}) - ({start}) + 1 )", size=size)
->>>>>>> 5a809a05
         num_elems_per_arr = parsed_exts.split(' * ')[:-2]#[ item.replace('(', '').replace(')', '') for item in parsed_exts.split(' * ')[:-2] ]
         return parsed_exts, f"( ({end}) - ({start}) + 1 )", indexer, num_elems_per_arr
 
