# ----- SPECIFICATION FORMAT INFORMATION
# Format strings are used as tool command line arguments.  Therefore, keep
# short and don't insert white space.
MILHOJA_JSON_FORMAT = "Milhoja-JSON"
CURRENT_MILHOJA_JSON_VERSION = "1.0.0"

TASK_FUNCTION_FORMATS = [MILHOJA_JSON_FORMAT]

# ----- MILHOJA CODE GENERATION LOG CONFIGURATION
LOG_LEVEL_NONE = 0
LOG_LEVEL_BASIC = 1
LOG_LEVEL_BASIC_DEBUG = 2
LOG_LEVEL_MAX = 3

LOG_LEVELS = list(range(LOG_LEVEL_NONE, LOG_LEVEL_MAX+1))

# All code in the package that exists specifically to check for errors (e.g.,
# check_*_specification) should use this as its log tag
#
# Don't use the word error here since that might make it hard to grep out
# real errors in logs
ERROR_CHECK_LOG_TAG = "Milhoja Cordura"

# ----- TASK FUNCTION ARGUMENT CLASSIFICATION SCHEME
# Case-sensitive source keys to be used in specification files (e.g.,
# Milhoja-JSON files) throughout
#
# Scheme for keys
# - concise one word all lowercase for all keys when possible
# - tile metadata keys all begin with tile_ (all lowercase) with remainder
#   in camelcase with no separation
<<<<<<< HEAD
=======
INTERNAL_ARGUMENT = "internal"
>>>>>>> 5d6ef209
EXTERNAL_ARGUMENT = "external"
SCRATCH_ARGUMENT = "scratch"
GRID_DATA_ARGUMENT = "grid_data"
LBOUND_ARGUMENT = "lbound"
TILE_GRID_INDEX_ARGUMENT = "tile_gridIndex"
TILE_LEVEL_ARGUMENT = "tile_level"
TILE_LO_ARGUMENT = "tile_lo"
TILE_HI_ARGUMENT = "tile_hi"
TILE_LBOUND_ARGUMENT = "tile_lbound"
TILE_UBOUND_ARGUMENT = "tile_ubound"
TILE_DELTAS_ARGUMENT = "tile_deltas"
TILE_COORDINATES_ARGUMENT = "tile_coordinates"
TILE_FACE_AREAS_ARGUMENT = "tile_faceAreas"
TILE_CELL_VOLUMES_ARGUMENT = "tile_cellVolumes"
# These two are included for Flash-X and are 2D arrays
# with the first index being LOW/HIGH; the second, axis.
TILE_INTERIOR_ARGUMENT = "tile_interior"
TILE_ARRAY_BOUNDS_ARGUMENT = "tile_arrayBounds"

TILE_ARGUMENTS_ALL = {
    TILE_GRID_INDEX_ARGUMENT,
    TILE_LEVEL_ARGUMENT,
    TILE_LO_ARGUMENT, TILE_HI_ARGUMENT,
    TILE_LBOUND_ARGUMENT, TILE_UBOUND_ARGUMENT,
    TILE_INTERIOR_ARGUMENT, TILE_ARRAY_BOUNDS_ARGUMENT,
    TILE_DELTAS_ARGUMENT,
    TILE_COORDINATES_ARGUMENT,
    TILE_FACE_AREAS_ARGUMENT,
    TILE_CELL_VOLUMES_ARGUMENT
}

# Task functions can include subroutines that take as an actual argument
# the unique thread index of the runtime thread that is effectively calling
# it.  Since this value is purely internal and is passed in, it is managed
# differently from other arguments.
THREAD_INDEX_ARGUMENT = "milhoja_thread_index"
# JSON generators need to insert the same variable name that the TF code
# generators use.
THREAD_INDEX_VAR_NAME = "threadIndex"<|MERGE_RESOLUTION|>--- conflicted
+++ resolved
@@ -29,10 +29,7 @@
 # - concise one word all lowercase for all keys when possible
 # - tile metadata keys all begin with tile_ (all lowercase) with remainder
 #   in camelcase with no separation
-<<<<<<< HEAD
-=======
 INTERNAL_ARGUMENT = "internal"
->>>>>>> 5d6ef209
 EXTERNAL_ARGUMENT = "external"
 SCRATCH_ARGUMENT = "scratch"
 GRID_DATA_ARGUMENT = "grid_data"
