# ----- SPECIFICATION FORMAT INFORMATION
# Format strings are used as tool command line arguments.  Therefore, keep
# short and don't insert white space.
MILHOJA_JSON_FORMAT = "Milhoja-JSON"
CURRENT_MILHOJA_JSON_VERSION = "1.0.0"

TASK_FUNCTION_FORMATS = [MILHOJA_JSON_FORMAT]

# ----- MILHOJA CODE GENERATION LOG CONFIGURATION
LOG_LEVEL_NONE = 0
LOG_LEVEL_BASIC = 1
LOG_LEVEL_BASIC_DEBUG = 2
LOG_LEVEL_MAX = 3

LOG_LEVELS = list(range(LOG_LEVEL_NONE, LOG_LEVEL_MAX+1))

# All code in the package that exists specifically to check for errors (e.g.,
# check_*_specification) should use this as its log tag
#
# Don't use the word error here since that might make it hard to grep out
# real errors in logs
ERROR_CHECK_LOG_TAG = "Milhoja Cordura"

# ----- TASK FUNCTION ARGUMENT CLASSIFICATION SCHEME
# Case-sensitive source keys to be used in specification files (e.g.,
# Milhoja-JSON files) throughout
#
# Scheme for keys
# - concise one word all lowercase for all keys when possible
# - tile metadata keys all begin with tile_ (all lowercase) with remainder
#   in camelcase with no separation
<<<<<<< HEAD
EXTERNAL_ARGUMENT = "external"
SCRATCH_ARGUMENT = "scratch"
GRID_DATA_ARGUMENT = "grid_data"
=======
INTERNAL_ARGUMENT = "internal"
EXTERNAL_ARGUMENT = "external"
SCRATCH_ARGUMENT = "scratch"
GRID_DATA_ARGUMENT = "grid_data"
LBOUND_ARGUMENT = "lbound"
>>>>>>> 5d6ef209
TILE_GRID_INDEX_ARGUMENT = "tile_gridIndex"
TILE_LEVEL_ARGUMENT = "tile_level"
TILE_LO_ARGUMENT = "tile_lo"
TILE_HI_ARGUMENT = "tile_hi"
TILE_LBOUND_ARGUMENT = "tile_lbound"
TILE_UBOUND_ARGUMENT = "tile_ubound"
TILE_DELTAS_ARGUMENT = "tile_deltas"
TILE_COORDINATES_ARGUMENT = "tile_coordinates"
TILE_FACE_AREAS_ARGUMENT = "tile_faceAreas"
TILE_CELL_VOLUMES_ARGUMENT = "tile_cellVolumes"
# These two are included for Flash-X and are 2D arrays
# with the first index being LOW/HIGH; the second, axis.
TILE_INTERIOR_ARGUMENT = "tile_interior"
TILE_ARRAY_BOUNDS_ARGUMENT = "tile_arrayBounds"

TILE_ARGUMENTS_ALL = {
    TILE_GRID_INDEX_ARGUMENT,
    TILE_LEVEL_ARGUMENT,
    TILE_LO_ARGUMENT, TILE_HI_ARGUMENT,
    TILE_LBOUND_ARGUMENT, TILE_UBOUND_ARGUMENT,
    TILE_INTERIOR_ARGUMENT, TILE_ARRAY_BOUNDS_ARGUMENT,
    TILE_DELTAS_ARGUMENT,
    TILE_COORDINATES_ARGUMENT,
    TILE_FACE_AREAS_ARGUMENT,
    TILE_CELL_VOLUMES_ARGUMENT
}

# Task functions can include subroutines that take as an actual argument
# the unique thread index of the runtime thread that is effectively calling
# it.  Since this value is purely internal and is passed in, it is managed
# differently from other arguments.
THREAD_INDEX_ARGUMENT = "milhoja_thread_index"
# JSON generators need to insert the same variable name that the TF code
# generators use.
THREAD_INDEX_VAR_NAME = "threadIndex"<|MERGE_RESOLUTION|>--- conflicted
+++ resolved
@@ -29,17 +29,11 @@
 # - concise one word all lowercase for all keys when possible
 # - tile metadata keys all begin with tile_ (all lowercase) with remainder
 #   in camelcase with no separation
-<<<<<<< HEAD
-EXTERNAL_ARGUMENT = "external"
-SCRATCH_ARGUMENT = "scratch"
-GRID_DATA_ARGUMENT = "grid_data"
-=======
 INTERNAL_ARGUMENT = "internal"
 EXTERNAL_ARGUMENT = "external"
 SCRATCH_ARGUMENT = "scratch"
 GRID_DATA_ARGUMENT = "grid_data"
 LBOUND_ARGUMENT = "lbound"
->>>>>>> 5d6ef209
 TILE_GRID_INDEX_ARGUMENT = "tile_gridIndex"
 TILE_LEVEL_ARGUMENT = "tile_level"
 TILE_LO_ARGUMENT = "tile_lo"
