# ----- SPECIFICATION FORMAT INFORMATION
# Format strings are used as tool command line arguments.  Therefore, keep
# short and don't insert white space.
MILHOJA_JSON_FORMAT = "Milhoja-JSON"
CURRENT_MILHOJA_JSON_VERSION = "1.0.0"

TASK_FUNCTION_FORMATS = [MILHOJA_JSON_FORMAT]

# ----- MILHOJA CODE GENERATION LOG CONFIGURATION
LOG_LEVEL_NONE = 0
LOG_LEVEL_BASIC = 1
LOG_LEVEL_BASIC_DEBUG = 2
LOG_LEVEL_MAX = 3

LOG_LEVELS = list(range(LOG_LEVEL_NONE, LOG_LEVEL_MAX+1))

# All code in the package that exists specifically to check for errors (e.g.,
# check_*_specification) should use this as its log tag
#
# Don't use the word error here since that might make it hard to grep out
# real errors in logs
ERROR_CHECK_LOG_TAG = "Milhoja Cordura"

# ----- TASK FUNCTION ARGUMENT CLASSIFICATION SCHEME
# Case-sensitive source keys to be used in specification files (e.g.,
# Milhoja-JSON files) throughout
#
# Scheme for keys
# - concise one word all lowercase for all keys when possible
# - tile metadata keys all begin with tile_ (all lowercase) with remainder
#   in camelcase with no separation
INTERNAL_ARGUMENT = "internal"
EXTERNAL_ARGUMENT = "external"
SCRATCH_ARGUMENT = "scratch"
GRID_DATA_ARGUMENT = "grid_data"
LBOUND_ARGUMENT = "lbound"
TILE_GRID_INDEX_ARGUMENT = "tile_gridIndex"
TILE_LEVEL_ARGUMENT = "tile_level"
TILE_LO_ARGUMENT = "tile_lo"
TILE_HI_ARGUMENT = "tile_hi"
TILE_LBOUND_ARGUMENT = "tile_lbound"
TILE_UBOUND_ARGUMENT = "tile_ubound"
TILE_DELTAS_ARGUMENT = "tile_deltas"
TILE_COORDINATES_ARGUMENT = "tile_coordinates"
TILE_FACE_AREAS_ARGUMENT = "tile_faceAreas"
TILE_CELL_VOLUMES_ARGUMENT = "tile_cellVolumes"
# These two are included for Flash-X and are 2D arrays
# with the first index being LOW/HIGH; the second, axis.
TILE_INTERIOR_ARGUMENT = "tile_interior"
TILE_ARRAY_BOUNDS_ARGUMENT = "tile_arrayBounds"

TILE_ARGUMENTS_ALL = {
    TILE_GRID_INDEX_ARGUMENT,
    TILE_LEVEL_ARGUMENT,
    TILE_LO_ARGUMENT, TILE_HI_ARGUMENT,
    TILE_LBOUND_ARGUMENT, TILE_UBOUND_ARGUMENT,
    TILE_INTERIOR_ARGUMENT, TILE_ARRAY_BOUNDS_ARGUMENT,
    TILE_DELTAS_ARGUMENT,
    TILE_COORDINATES_ARGUMENT,
    TILE_FACE_AREAS_ARGUMENT,
    TILE_CELL_VOLUMES_ARGUMENT
}

<<<<<<< HEAD

SOURCE_DATATYPE_MAPPING = {
=======
GRID_DATA_EXTENTS = {
    "CENTER": [
        '{0} + 2 * {1} * MILHOJA_K1D',
        '{0} + 2 * {1} * MILHOJA_K2D',
        '{0} + 2 * {1} * MILHOJA_K3D'
    ],
    "FLUXX": [
        '({0} + 1) + 2 * {1} * MILHOJA_K1D',
        '{0} + 2 * {1} * MILHOJA_K2D',
        '{0} + 2 * {1} * MILHOJA_K3D'
    ],
    "FLUXY": [
        '({0} + 2 * {1} * MILHOJA_K1D',
        '({0} + 1) + 2 * {1} * MILHOJA_K2D',
        '{0} + 2 * {1} * MILHOJA_K3D'
    ],
    "FLUXZ": [
        '{0} + 2 * {1} * MILHOJA_K1D',
        '{0} + 2 * {1} * MILHOJA_K2D',
        '({0} + 1) + 2 * {1} * MILHOJA_K3D'
    ]
}

# The lbounds for grid data are fairly consistent, so we can use this mapping
# to insert lbounds for grid data variables inside of the tf spec that need
# an lbound array.
GRID_DATA_LBOUNDS = {
    "CENTER": "(tile_lbound, {0})",  # CC data does use guard cells.
    "FLUXX": "(tile_lo, {0})",  # assume that flux arrays use 0 guard cells.
    "FLUXY": "(tile_lo, {0})",
    "FLUXZ": "(tile_lo, {0})"
}

# The type mapping for sources that have predetermined types.
# External and scratch do not have predetermined types, so they do not
# appear in here.
# todo::
#   * There are few unsupported tile metadata types like cell volumes and
#     face areas. Eventually these should be included in the source datatypes
#     mapping.
SOURCE_DATATYPES = {
>>>>>>> 3c885805
    TILE_LO_ARGUMENT: "IntVect",
    TILE_HI_ARGUMENT: "IntVect",
    TILE_LBOUND_ARGUMENT: "IntVect",
    TILE_UBOUND_ARGUMENT: "IntVect",
<<<<<<< HEAD
    TILE_INTERIOR_ARGUMENT: "IntVect",
    TILE_ARRAY_BOUNDS_ARGUMENT: "IntVect",
    TILE_DELTAS_ARGUMENT: "RealVect",
    TILE_LEVEL_ARGUMENT: "unsigned int",
    GRID_DATA_ARGUMENT: "real",
    TILE_FACE_AREAS_ARGUMENT: "real",
    TILE_COORDINATES_ARGUMENT: "real",
    TILE_GRID_INDEX_ARGUMENT: "int",
    TILE_CELL_VOLUMES_ARGUMENT: "real"
}

# If we want to convert a native milhoja type to it's raw type for use
# with fortran.
F_HOST_EQUIVALENT = {
    'RealVect': 'real',
    'IntVect': 'int'
}

# todo::
#   * support more data types?
C2F_TYPE_MAPPING = {
    "int": "integer",
    "real": "real",
    "milhoja::Real": "real",
    "bool": "logical"
}

# The mapping for the grid data structure index to the 
# appropriate tile descriptor function. The strings have
# format placeholders so the calling code can use whatever
# name it wants for the tile descriptor reference.
GRID_DATA_FUNC_MAPPING = {
    "CENTER": "{0}->dataPtr()",
    "FLUXX": "&{0}->fluxData(milhoja::Axis::I)",
    "FLUXY": "&{0}->fluxData(milhoja::Axis::J)",
    "FLUXZ": "&{0}->fluxData(milhoja::Axis::K)"
=======
    TILE_DELTAS_ARGUMENT: "RealVect",
    TILE_INTERIOR_ARGUMENT: "IntVect",
    TILE_ARRAY_BOUNDS_ARGUMENT: "IntVect",
    LBOUND_ARGUMENT: "IntVect",
    TILE_LEVEL_ARGUMENT: "unsigned int",
    GRID_DATA_ARGUMENT: "real"
}

# get string and call with format to insert the name of your tile descriptor
GRID_DATA_PTRS = {
    "CENTER": "{0}->dataPtr()",
    "FLUXX": "&{0}->fluxData(milhoja::Axis::I)",
    "FLUXY": "&{0}->fluxData(milhoja::Axis::J)",
    "FLUXZ": "&{0}->fluxData(milhoja::Axis::K)"
}

# This is specifically in reference to tile_metadata specific types like
# IntVect and RealVect, where the arrays need to be converted to an
# array of a primitive that can be used in fortran.
VECTOR_ARRAY_EQUIVALENT = {
    "IntVect": "int",
    "RealVect": "real"
}

# For converting Fortran types to C++/C types.
F2C_TYPE_MAPPING = {
    "logical": "bool",
    "real": "real",
    "integer": "int"
}

# For converting potential C++ types to Fortran types.
C2F_TYPE_MAPPING = {
    "bool": "logical",
    "int": "integer",
    "real": "real"
>>>>>>> 3c885805
}

# Task functions can include subroutines that take as an actual argument
# the unique thread index of the runtime thread that is effectively calling
# it.  Since this value is purely internal and is passed in, it is managed
# differently from other arguments.
THREAD_INDEX_ARGUMENT = "milhoja_thread_index"
# JSON generators need to insert the same variable name that the TF code
# generators use.
THREAD_INDEX_VAR_NAME = "threadIndex"<|MERGE_RESOLUTION|>--- conflicted
+++ resolved
@@ -61,10 +61,6 @@
     TILE_CELL_VOLUMES_ARGUMENT
 }
 
-<<<<<<< HEAD
-
-SOURCE_DATATYPE_MAPPING = {
-=======
 GRID_DATA_EXTENTS = {
     "CENTER": [
         '{0} + 2 * {1} * MILHOJA_K1D',
@@ -106,49 +102,10 @@
 #     face areas. Eventually these should be included in the source datatypes
 #     mapping.
 SOURCE_DATATYPES = {
->>>>>>> 3c885805
     TILE_LO_ARGUMENT: "IntVect",
     TILE_HI_ARGUMENT: "IntVect",
     TILE_LBOUND_ARGUMENT: "IntVect",
     TILE_UBOUND_ARGUMENT: "IntVect",
-<<<<<<< HEAD
-    TILE_INTERIOR_ARGUMENT: "IntVect",
-    TILE_ARRAY_BOUNDS_ARGUMENT: "IntVect",
-    TILE_DELTAS_ARGUMENT: "RealVect",
-    TILE_LEVEL_ARGUMENT: "unsigned int",
-    GRID_DATA_ARGUMENT: "real",
-    TILE_FACE_AREAS_ARGUMENT: "real",
-    TILE_COORDINATES_ARGUMENT: "real",
-    TILE_GRID_INDEX_ARGUMENT: "int",
-    TILE_CELL_VOLUMES_ARGUMENT: "real"
-}
-
-# If we want to convert a native milhoja type to it's raw type for use
-# with fortran.
-F_HOST_EQUIVALENT = {
-    'RealVect': 'real',
-    'IntVect': 'int'
-}
-
-# todo::
-#   * support more data types?
-C2F_TYPE_MAPPING = {
-    "int": "integer",
-    "real": "real",
-    "milhoja::Real": "real",
-    "bool": "logical"
-}
-
-# The mapping for the grid data structure index to the 
-# appropriate tile descriptor function. The strings have
-# format placeholders so the calling code can use whatever
-# name it wants for the tile descriptor reference.
-GRID_DATA_FUNC_MAPPING = {
-    "CENTER": "{0}->dataPtr()",
-    "FLUXX": "&{0}->fluxData(milhoja::Axis::I)",
-    "FLUXY": "&{0}->fluxData(milhoja::Axis::J)",
-    "FLUXZ": "&{0}->fluxData(milhoja::Axis::K)"
-=======
     TILE_DELTAS_ARGUMENT: "RealVect",
     TILE_INTERIOR_ARGUMENT: "IntVect",
     TILE_ARRAY_BOUNDS_ARGUMENT: "IntVect",
@@ -185,7 +142,6 @@
     "bool": "logical",
     "int": "integer",
     "real": "real"
->>>>>>> 3c885805
 }
 
 # Task functions can include subroutines that take as an actual argument
