import re
import os

from pathlib import Path
from . import LogicError, AbcLogger
from cgkit.ctree import srctree
from cgkit.ctree.srctree import SourceTree
from . import LOG_LEVEL_BASIC

DEFAULT_SOURCE_TREE_OPTS = {
    'codePath': Path.cwd(),
    'indentSpace': ' '*4,
    'verbose': False,
    'verbosePre': '/* ',
    'verbosePost': ' */',
}


def generate_packet_file(
    output: Path, linked_templates: list, overwrite: bool, logger: AbcLogger,
    sourcetree_opts=DEFAULT_SOURCE_TREE_OPTS
):
    """
    Generates a data packet file for creating the entire packet.

    :param str output: The output name for the file.
    :param list linked_templates: All templates to be linked. The first in the
                                  list is the initial template. Keep in mind
                                  that this means that order matters when
                                  passing in templates to link!
    :param bool overwrite: Whether or not to overwrite any existing files.
    :param logger: The logger to use for output.
    :param dict sourcetree_opts: The list of options used to generate files.
                                 Default is set to DEFAULT_SOURCE_TREE_OPTS,
                                 but it's possible for other code generators
                                 to pass in their own options.
    """
    caller = "Milhoja generate_packet_file"

<<<<<<< HEAD
    # This is necessary because the current version of cgkit does not
    # support files that use the .cxx suffix. So we need to convert the 
    # file extension to .cpp, generate it, and then rename the file to its
    # appropriate name.
    # filename, ext = os.path.splitext(output)
    # temp_path = Path(filename)
    # if ext != ".cpp":
    #     temp_path = temp_path.joinpath(".cpp")
    # else:
    #     temp_path = None

=======
    # local function for looping through and linking templates.
>>>>>>> 3c885805
    def construct_source_tree(stree: SourceTree, templates: list):
        assert len(templates) > 0
        stree.initTree(templates[0])
        stree.pushLink(srctree.search_links(stree.getTree()))

        # load and link each template into source tree.
        for link in templates[1:]:
            tree_link = srctree.load(link)
            pathInfo = stree.link(
                tree_link, linkPath=srctree.LINK_PATH_FROM_STACK
            )
            if pathInfo:
                stree.pushLink(srctree.search_links(tree_link))
            else:
                logger.error(caller, "Linking unsuccessful!")
                raise LogicError("Link unsuccessful.")

    # Generates a source file given a template and output name
    stree = SourceTree(**sourcetree_opts, debug=False)
    construct_source_tree(stree, linked_templates)
    lines = stree.parse()

    if output.is_file():
        logger.warn(caller, f"{str(output)} already exists.")
        if not overwrite:
            logger.error(caller, "Overwrite is set to False.")
            raise FileExistsError("File already exists.")

    with open(output, 'w') as new_file:
        # remove anything between #if 0 directive to reduce file sizes.
        # There may be extra garbage code inside of a file if links are shared
        #  between templates.
        lines = re.sub(r'#if 0.*?#endif\n\n', '', lines, flags=re.DOTALL)
        # Write code to the destination
        new_file.write(lines)<|MERGE_RESOLUTION|>--- conflicted
+++ resolved
@@ -37,21 +37,7 @@
     """
     caller = "Milhoja generate_packet_file"
 
-<<<<<<< HEAD
-    # This is necessary because the current version of cgkit does not
-    # support files that use the .cxx suffix. So we need to convert the 
-    # file extension to .cpp, generate it, and then rename the file to its
-    # appropriate name.
-    # filename, ext = os.path.splitext(output)
-    # temp_path = Path(filename)
-    # if ext != ".cpp":
-    #     temp_path = temp_path.joinpath(".cpp")
-    # else:
-    #     temp_path = None
-
-=======
     # local function for looping through and linking templates.
->>>>>>> 3c885805
     def construct_source_tree(stree: SourceTree, templates: list):
         assert len(templates) > 0
         stree.initTree(templates[0])
