--- conflicted
+++ resolved
@@ -147,15 +147,9 @@
                     assert interface.endswith(".F90")
                     interface = interface.rstrip(".F90")
                     fptr.write(f"{INDENT*2}use {interface}, ONLY : {subroutine}\n")
-<<<<<<< HEAD
                     offloading.append("#ifndef SUPPRESS_ACC_ROUTINE_FOR_METH_IN_APP\n")
-                    offloading.append(f"{INDENT*2}!$acc routine ({subroutine}) vector\n")
+                    offloading.append(f"{INDENT*2}!$acc routine ({self._get_wrapper_name(subroutine)}) vector\n"
                     offloading.append("#endif\n")
-=======
-                    offloading.append(
-                        f"{INDENT*2}!$acc routine ({self._get_wrapper_name(subroutine)}) vector\n"
-                    )
->>>>>>> 262c4507
             fptr.writelines(["\n", *offloading, "\n"])
             # No implicit variables
             fptr.write(f"{INDENT*2}implicit none\n\n")
