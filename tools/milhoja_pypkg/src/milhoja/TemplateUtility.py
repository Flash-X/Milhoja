--- conflicted
+++ resolved
@@ -14,19 +14,8 @@
 
 from .DataPacketMemberVars import DataPacketMemberVars
 from .LogicError import LogicError
-<<<<<<< HEAD
 from .TaskFunction import TaskFunction
-
-from . import (
-    TILE_LO_ARGUMENT, TILE_HI_ARGUMENT,
-    TILE_LBOUND_ARGUMENT, TILE_UBOUND_ARGUMENT,
-    TILE_DELTAS_ARGUMENT,
-    GRID_DATA_ARGUMENT, LBOUND_ARGUMENT,
-    TILE_INTERIOR_ARGUMENT, TILE_ARRAY_BOUNDS_ARGUMENT
-)
-=======
 from . import GRID_DATA_PTRS
->>>>>>> b9ae6328
 
 
 class TemplateUtility():
@@ -54,29 +43,7 @@
     _EXTRA_STREAMS_PACK = "n_extra_streams"
     _DESTRUCTOR = 'destructor'
     _STREAM_FUNCS_CXX = 'stream_functions_cxx'
-<<<<<<< HEAD
-
-    _SOURCE_TILE_DATA_MAPPING = {
-        "CENTER": "tileDesc_h->dataPtr()",
-        "FLUXX": "&tileDesc_h->fluxData(milhoja::Axis::I)",
-        "FLUXY": "&tileDesc_h->fluxData(milhoja::Axis::J)",
-        "FLUXZ": "&tileDesc_h->fluxData(milhoja::Axis::K)"
-    }
-
-    SOURCE_DATATYPE = {
-        TILE_LO_ARGUMENT: "IntVect",
-        TILE_HI_ARGUMENT: "IntVect",
-        TILE_INTERIOR_ARGUMENT: "IntVect",
-        TILE_LBOUND_ARGUMENT: "IntVect",
-        TILE_UBOUND_ARGUMENT: "IntVect",
-        TILE_ARRAY_BOUNDS_ARGUMENT: "IntVect",
-        TILE_DELTAS_ARGUMENT: "RealVect",
-        GRID_DATA_ARGUMENT: "real",
-        LBOUND_ARGUMENT: "IntVect"
-    }
-=======
     _TILE_DESC = "tileDesc_h"
->>>>>>> b9ae6328
 
     # C++ Index space is always 0.
     DEFAULT_INDEX_SPACE = 0
