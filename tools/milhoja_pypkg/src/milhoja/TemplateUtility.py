"""
This is the main script for generating a new DataPacket. The overall structure
of this code is to move through every possible DataPacket JSON section and
fill out the various CGKkit dictionaries for generating every template.

..todo::
    * How to sort bound class members by size?
    * Eventually logging should be more informative and replace
      all print statements.
"""
from sys import maxsize
from collections import OrderedDict
from abc import abstractmethod

from .DataPacketMemberVars import DataPacketMemberVars
from .LogicError import LogicError
<<<<<<< HEAD

from . import (
    TILE_LO_ARGUMENT, TILE_HI_ARGUMENT,
    TILE_LBOUND_ARGUMENT, TILE_UBOUND_ARGUMENT,
    TILE_DELTAS_ARGUMENT, TILE_COORDINATES_ARGUMENT,
    TILE_FACE_AREAS_ARGUMENT, TILE_CELL_VOLUMES_ARGUMENT,
    TILE_LEVEL_ARGUMENT, GRID_DATA_ARGUMENT, TILE_GRID_INDEX_ARGUMENT,
    GRID_DATA_FUNC_MAPPING
)
=======
from .TaskFunction import TaskFunction
from . import GRID_DATA_PTRS
>>>>>>> 3c885805


class TemplateUtility():
    _EXT = "constructor"
    _T_SCRATCH = "tile_scratch"
    _T_MDATA = "tile_metadata"
    _T_IN = "tile_in"
    _T_IN_OUT = "tile_in_out"
    _T_OUT = "tile_out"

    _NTILES_VALUE = 'nTiles_value'
    _CON_ARGS = 'constructor_args'
    _SET_MEMBERS = 'set_members'
    _SIZE_DET = 'size_determination'
    _HOST_MEMBERS = 'host_members'
    _PUB_MEMBERS = 'public_members'
    _IN_PTRS = 'in_pointers'
    _OUT_PTRS = 'out_pointers'
    _T_DESCRIPTOR = 'tile_descriptor'
    _EXTENTS = "extents"
    _LBOUND = "lbound"

    _STREAM_FUNCS_H = 'stream_functions_h'
    _EXTRA_STREAMS = 'extra_streams'
    _EXTRA_STREAMS_PACK = "n_extra_streams"
    _DESTRUCTOR = 'destructor'
    _STREAM_FUNCS_CXX = 'stream_functions_cxx'
<<<<<<< HEAD
=======
    _TILE_DESC = "tileDesc_h"
>>>>>>> 3c885805

    # C++ Index space is always 0.
    # todo:: Should this be handled by the TF Spec?
    DEFAULT_INDEX_SPACE = 0

    def __init__(self, tf_spec: TaskFunction):
        """
        Initializer for the base template utility class.
        TemplateUtility needs a copy of tf_spec in order to handle lbounds
        for any array.
        """
        self.tf_spec = tf_spec

    @staticmethod
    def get_initial_index(vars_in: list, vars_out: list) -> int:
        """
        Returns the initial index based on a given variable masking.
        :param list vars_in: The variable masking for copying into the packet.
        :param list vars_out: The variable masking for copying out.
        :return: The size of the array given the variable masking.
        :rtype: int
        """
        starting = maxsize
        if not vars_in and not vars_out:
            raise TypeError("No variable masking for array in tf_spec.")

        starting_in = None
        if vars_in:
            starting_in = min(vars_in)
            starting = starting_in

        starting_out = None
        if vars_out:
            starting_out = min(vars_out)
            starting = starting_out

        if starting_in and starting_out:
            assert starting_in
            assert starting_out
            starting = min(starting_in, starting_out)

        if starting == maxsize:
            raise LogicError("Starting value for array is too large.")

        return starting

    @staticmethod
    def get_array_size(vars_in: list, vars_out: list) -> int:
        """
        Returns the largest array size given a variable mask for copying in
        and copying out.

        :param list vars_in: The variable masking for copying into the packet.
        :param list vars_out: The variable masking for copying out.
        :return: The size of the array given the variable masking.
        :rtype: int
        """
        largest = -maxsize
        if not vars_in and not vars_out:
            raise TypeError("No variable masking for given array in tf spec.")

        largest_in = None
        if vars_in:
            largest_in = max(vars_in)
            largest = largest_in

        largest_out = None
        if vars_out:
            largest_out = max(vars_out)
            largest = largest_out

        if vars_in and vars_out:
            assert largest_in is not None
            assert largest_out is not None

            # No test cases for a mariable mask in an out array that's
            # larger than the in mask. Need to create test cases or have
            # an existing use case.
            if largest_out > largest_in:
                raise NotImplementedError(
                    "No test cases when vars_out is larger than vars_in!"
                )

            largest = max([largest_in, largest_out])

        if largest == -maxsize:
            raise LogicError("Negative array size, check variable masking.")
        return largest

    @classmethod
    @abstractmethod
    def iterate_externals(
        cls, connectors: dict, size_connectors: dict, externals: OrderedDict,
        dummy_arg_list: list
    ):
        ...

    @classmethod
    def _common_iterate_externals(
        cls, connectors: dict, externals: OrderedDict, dummy_arg_list: list
    ):
        """
        Common code in both utility classes for iterating external vars.

        todo::
            * Use tf_spec.dummy_arguments directly instead of dummy_arg_list.

        :param dict connectors: All cgkit connectors.
        :param dict size_connectors: All size_connectors for cgkit.
        :param OrderedDict externals: All external variables from the TF.
        :param list dummy_arg_list: The tf spec's argument list.
        """
        info_list = {}
        # MOVE THROUGH EVERY EXTERNAL ITEM
        for key, var_data in externals.items():
            size_equation = f'sizeof({var_data["type"]})'
            if var_data["extents"] != "()":
                size_equation = \
                    f'{size_equation} * {" * ".join(var_data["extents"])}'
                raise NotImplementedError(
                    "No test cases for external var with extents."
                )
            info = DataPacketMemberVars(
                item=key, dtype=var_data["type"],
                size_eq=size_equation, per_tile=False
            )
            info_list[key] = info

            # add the necessary connectors for the constructor section.
            connectors[cls._PUB_MEMBERS].extend([
                f'{info.dtype} {info.host};\n',
                f'{info.dtype}* {info.device};\n'
            ])

            set_host = f'{{{key}}}'
            # NOTE: nTiles must be set when pack is called because tiles_
            #       has not been filled at time of packet construction.
            if key == "nTiles":
                set_host = '{0}'

            connectors[cls._SET_MEMBERS].extend([
                f'{info.host}{set_host}',
                f'{info.device}{{nullptr}}'
            ])
            connectors[cls._SIZE_DET].append(
                f'static constexpr std::size_t {info.size} = '
                f'{info.SIZE_EQ};\n'
            )
            cls.set_pointer_determination(connectors, cls._EXT, info)
            connectors[f'memcpy_{cls._EXT}'].append(
                f'std::memcpy({info.pinned}, static_cast<void*>(&'
                f'{info.host}), {info.size});\n'
            )

        # sort host members and constructor args based on the task function
        # ordering.
        external_arg_list = [
            item for item in dummy_arg_list if item in externals
        ]
        for item in external_arg_list:
            info = info_list[item]
            connectors[cls._CON_ARGS].append(f'{info.dtype} {item}')
            connectors[cls._HOST_MEMBERS].append(info.host)

    @classmethod
    @abstractmethod
    def iterate_tile_metadata(
        cls, connectors: dict, size_connectors: dict,
        tilemetadata: OrderedDict, num_arrays: int
    ):
        ...

    @classmethod
    @abstractmethod
    def tile_metadata_memcpy(cls):
        ...

    @classmethod
    @abstractmethod
    def iterate_tile_in(cls):
        ...

    @classmethod
    def _common_iterate_tile_data(
        cls, data, connectors, info, extents, mask_in, mask_out, arg_type
    ):
        """
        Common code for iterating over tile data (tile_in, in_out, out).

        :param data: The arguments for the variable.
        :param connectors: The connectors dictionary.
        :param info: The information struct for the tile variable.
        :param extents: The size extents array for the variable.
        :param mask_in: The variable mask for packing, if it exists.
        :param mask_out: The variable mask for unpacking, if it exists.
        :param arg_type: The type of tile data (in, in_out, out).
        """
        connectors[cls._PUB_MEMBERS].append(
            f'{info.dtype}* {info.device};\n'
            f'{info.dtype}* {info.pinned};\n'
        )
        connectors[cls._SET_MEMBERS].extend(
            [
                f'{info.device}{{nullptr}}',
                f'{info.pinned}{{nullptr}}'
            ]
        )
        connectors[cls._SIZE_DET].append(
            f'static constexpr std::size_t {info.size} = '
            f'{info.SIZE_EQ};\n'
        )
        cls.set_pointer_determination(
            connectors, arg_type, info, True
        )
        if mask_in:
            cls.add_memcpy_connector(
                connectors, arg_type,
                extents, info.ITEM, mask_in[0],
                mask_in[1], info.size, info.dtype,
                data['structure_index'][0]
            )
        # here we pass in item twice because tile_in_out pointers get
        # packed and unpacked from the same location.
        if mask_out:
            cls.add_unpack_connector(
                connectors, arg_type,
                extents, mask_out[0], mask_out[1],
                info.dtype, info.ITEM,
                data['structure_index'][0]
            )

    @classmethod
    @abstractmethod
    def iterate_tile_in_out(cls):
        ...

    @classmethod
    @abstractmethod
    def iterate_tile_out(cls):
        ...

    @classmethod
    @abstractmethod
    def iterate_tile_scratch(cls):
        ...

    @classmethod
    def _common_iterate_tile_scratch(cls, connectors, info):
        """
        Common code pulled out of each template utility's iterate_scratch
        function.

        :param dict connectors: Dict containing all cgkit connectors
        :param DataPacketMemberVars info: Data for a specific variable in the
                                          data packet.
        """
        connectors[cls._PUB_MEMBERS].append(
            f'{info.dtype}* {info.device};\n'
        )
        connectors[cls._SET_MEMBERS].append(
            f'{info.device}{{nullptr}}'
        )
        connectors[cls._SIZE_DET].append(
            f'static constexpr std::size_t {info.size} = '
            f'{info.SIZE_EQ};\n'
        )
        connectors[f'pointers_{cls._T_SCRATCH}'].append(
            f"{info.device} = static_cast<{info.dtype}*>( "
            f"static_cast<void*>(ptr_d) );\n"
            f"ptr_d += {info.total_size};\n\n"
        )

    @staticmethod
    def add_size_parameter(name: str, section_dict: dict, connectors: dict):
        """
        Adds a size connector to the params dict that is passed in. The size
        connector dictionary stores every size of every item in the data
        packet for use with a CGKit template.

        :param str name: The name of the size connector. Usually the
                         name of a section.
        :param dict section_dict: The section used to generate sizes.
                                  Contains all of the items in the section.
        :param dict connectors: The dictionary containing all connectors
                                generated for the packet.
        :rtype: None
        """
        size = '0'
        if section_dict:
            size = \
                '\n + '.join(f'SIZE_{item.upper()}' for item in section_dict)
        connectors[f'size_{name}'] = size

    @staticmethod
    def section_creation(
        name: str, section: OrderedDict, connectors: dict, size_connectors
    ):
        """
        Creates a section and sets the default value to an empty list.
        It's assumed that the function that calls this method
        will populate the dictionary using the same name.

        :param str name: The name of the section to create.
        :param dict section: The dictionary to get all data packet items from.
        :param dict connectors: The dictionary containing all link connectors.
        :param dict size_connectors: The dictionary containing all connectors
                                     that determine sizes for each variable in
                                     the data packet.
        """
        TemplateUtility.add_size_parameter(name, section, size_connectors)
        connectors[f'pointers_{name}'] = []
        connectors[f'memcpy_{name}'] = []

    @staticmethod
    def set_pointer_determination(
        connectors: dict, section: str, info: DataPacketMemberVars,
        item_is_member_variable=False
    ):
        """
        Stores the code for determining pointer offsets in the
        DataPacket into the connectors dictionary to be used with CGKit.

        :param dict connectors: The dict containing all connectors needed for
                                use with CGKit.
        :param str section: The section to use to determine the key for
                            the pointer determination.
        :param DataPacketMemberVars info: Contains information for formatting
                                          the name to get variable names.
        :param bool item_is_member_variable: Flag if *item* pinned memory
                                             pointer is a member variable.
                                             default = False.
        """
        dtype = info.dtype
        dtype += "* "
        if item_is_member_variable:
            dtype = ""
        # If the item is a data packet member variable, we don't need
        # to specify a type name here.
        # Note that pointers to memory in the remote device are always
        # member variables, so it will never need a type name.
        # if item_is_member_variable:
        #     dtype = ""
        # else:
        #     dtype += "* "

        # insert items into boiler plate for the pointer determination
        # phase for *section*.
        connectors[f'pointers_{section}'].append(
            f"{dtype}{info.pinned} = static_cast<{info.dtype}*>( "
            "static_cast<void*>(ptr_p) );\n"
            f"{info.device} = static_cast<{info.dtype}*>( "
            "static_cast<void*>(ptr_d) );\n" +
            f"ptr_p+={info.total_size};\n" +
            f"ptr_d+={info.total_size};\n\n"
        )

    @classmethod
    def generate_extra_streams_information(
        cls, connectors: dict, extra_streams: int
    ):
        """
        Fills the links extra_streams, stream_functions_h/cxx.
        TODO: Streams in the datapacket should use an array implementation

        :param dict connectors: The dictionary containing all connectors to
                                be used with CGKit.
        :param int extra_streams: The number of extra streams specified in
                                  the data packet JSON.
        :rtype: None
        """
        # throw an error if we have a negative amount of streams.
        if extra_streams < 1:
            if extra_streams < 0:
                raise LogicError("N streams should not be negative!")
            return

        connectors[cls._STREAM_FUNCS_H].extend([
            'int extraAsynchronousQueue(const unsigned int id) override;\n',
            'void releaseExtraQueue(const unsigned int id) override;\n'
        ])
        connectors[cls._EXTRA_STREAMS].extend([
            f'milhoja::Stream stream{i}_;\n'
            for i in range(2, extra_streams+2)
        ])
        connectors[cls._DESTRUCTOR].extend([
            f'if (stream{i}_.isValid())\n' +
            '\tthrow std::logic_error("'
            '[_param:class_name::~_param:class_name] ' +
            f'Stream {i} not released");\n'
            for i in range(2, extra_streams+2)
        ])

        # these insert the various stream functions if there are more
        # than 1 stream
        # normally these would be in the template but these functions
        # have no reason to exist if the
        # task function does not use more than 1 stream.
        connectors[cls._STREAM_FUNCS_CXX].extend([
                'int _param:class_name::extraAsynchronousQueue('
                'const unsigned int id) {\n',
                '\tif (id > INT_MAX)\n\t\tthrow std::overflow_error("'
                '[_param:class_name extraAsynchronousQueue]'
                ' id is too large for int.");\n'
                f'\tif((id < 2) || (id > {extra_streams} + 1))\n' +
                '\t\tthrow std::invalid_argument("'
                '[_param:class_name::extraAsynchronousQueue] '
                'Invalid id.");\n\t',
            ] + [
                f'else if (id == {i}) {{\n' +
                f'\t\tif (!stream{i}_.isValid()) ' +
                '\n\t\t\tthrow std::logic_error("'
                '[_param:class_name::extraAsynchronousQueue] ' +
                f'Stream {i} invalid.");'
                f'\n\t\treturn stream{i}_.accAsyncQueue;\n' +
                '\t} '
                for i in range(2, extra_streams+2)
            ] + [
                '\n\treturn 0;\n',
                '}\n\n'
            ] + [
                'void _param:class_name::releaseExtraQueue'
                '(const unsigned int id) {\n',
                f'\tif((id < 2) || (id > {extra_streams} + 1))\n' +
                '\t\tthrow std::invalid_argument("['
                '_param:class_name::releaseExtraQueue] Invalid id.");\n\t',
            ] + [
                f'else if(id == {i}) {{\n'
                f'\t\tif(!stream{i}_.isValid())\n' +
                '\t\t\tthrow std::logic_error("'
                '[_param:class_name::releaseExtraQueue] '
                f'Stream {i} invalid.");\n' +
                '\t\tmilhoja::RuntimeBackend::instance()'
                f'.releaseStream(stream{i}_);\n'
                '\t} '
                for i in range(2, extra_streams+2)
            ] +
            ['\n''}\n']
        )

        # Inserts the code necessary to acquire extra streams.
        connectors[cls._EXTRA_STREAMS_PACK].extend([
            f'stream{i}_ = RuntimeBackend::instance()'
            '.requestStream(true);\n' +
            f'if(!stream{i}_.isValid())\n' +
            f'\tthrow std::runtime_error("[_param:class_name::pack] '
            f'Unable to acquire stream {i}.");\n'
            for i in range(2, extra_streams+2)
        ])

    @classmethod
    def add_memcpy_connector(
        cls, connectors: dict, section: str, extents: str, item: str,
        start: int, end: int, size_item: str, raw_type: str, source: str
    ):
        """
        Adds a memcpy connector based on the information passed in.

        :param dict connectors: The dict containing all cgkit connectors
        :param str section: The section to add a memcpy connector for.
        :param str extents: The string containing array extents information.
        :param str item: The item to copy into pinned memory.
        :param int start: The starting index of the array.
        :param int end: The ending index of the array.
        :param str size_item: The string containing the size var for item.
        :param str raw_type: The data type of the item.
        :param str source: The source type of the variable
        """
        offset = f"{extents} * static_cast<std::size_t>({start})"
        nBytes = f'{extents} * ( {end} - {start} + 1 ) * sizeof({raw_type})'

        # This exists inside the pack function for copying data
        # from tile_in to the device.
        # Luckily we don't really need to use DataPacketMemberVars here
        # because the temporary device pointer is locally scoped.

<<<<<<< HEAD
        data_pointer_string = \
            GRID_DATA_FUNC_MAPPING[source.upper()].format("tileDesc_h")
=======
        desc = cls._TILE_DESC
        data_pointer_string = GRID_DATA_PTRS[source.upper()].format(desc)
>>>>>>> 3c885805

        # TODO: Use grid data to get data pointer information.
        connectors[f'memcpy_{section}'].extend([
            f'{raw_type}* {item}_d = {data_pointer_string};\n'
            f'constexpr std::size_t offset_{item} = {offset};\n',
            f'constexpr std::size_t nBytes_{item} = {nBytes};\n',
            f'char_ptr = static_cast<char*>( static_cast<void*>(_{item}_p) )'
            f' + n * {size_item};\n',
            f'std::memcpy(static_cast<void*>(char_ptr), '
            f'static_cast<void*>({item}_d + offset_{item}),'
            f' nBytes_{item});\n\n'
        ])

    @classmethod
    def add_unpack_connector(
        cls, connectors: dict, section: str, extents, start: int, end: int,
        raw_type: str, out_ptr: str, source: str
    ):
        """
        Adds an unpack connector to the connectors dictionary
        based on the information passed in.

        :param dict connectors: The connectors dictionary
        :param str section: The name of the section
        :param str extents: The extents of the array
        :param int start: The start variable
        :param int end: The end variable
        :param str raw_type: The item's data type
        :param str in_ptr: The name of the in data pointer
        :param str out_ptr: The name of the out data pointer
        :param str source: The source type of the variable
        """
        offset = f"{extents} * static_cast<std::size_t>({start});"
        nBytes = f'{extents} * ( {end} - {start} + 1 ) * sizeof({raw_type});'
<<<<<<< HEAD
        data_pointer_string = \
            GRID_DATA_FUNC_MAPPING[source.upper()].format("tileDesc_h")
=======

        desc = cls._TILE_DESC
        data_pointer_string = GRID_DATA_PTRS[source.upper()].format(desc)
>>>>>>> 3c885805

        connectors[cls._IN_PTRS].append(
            f'{raw_type}* {out_ptr}_data_h = {data_pointer_string};\n'
        )
        connectors[f'unpack_{section}'].extend([
            f'constexpr std::size_t offset_{out_ptr} = {offset}\n',
            f'{raw_type}*        '
            f'start_h_{out_ptr} = {out_ptr}_data_h + offset_{out_ptr};\n'
            f'const {raw_type}*  '
            f'start_p_{out_ptr} = {out_ptr}_data_p + offset_{out_ptr};\n'
            f'constexpr std::size_t nBytes_{out_ptr} = {nBytes}\n',
            f'std::memcpy(static_cast<void*>(start_h_{out_ptr}), '
            f'static_cast<const void*>(start_p_{out_ptr}), '
            f'nBytes_{out_ptr});\n\n'
        ])
        # I'm the casting here is awful but I'm not sure
        # there's a way around it that isn't just using c-style casting,
        # and that is arguably worse than C++ style casting
        connectors[cls._OUT_PTRS].append(
            f'{raw_type}* {out_ptr}_data_p = static_cast<{raw_type}*>('
            + ' static_cast<void*>( static_cast<char*>( static_cast<void*>('
            + f' _{out_ptr}_p ) ) + n * SIZE_{out_ptr.upper()} ) );\n'
        )

    @classmethod
    def write_connectors(cls, connectors: dict, template):
        """
        Writes connectors to the datapacket file.

        :param template: The file to write the connectors to.
        :param dict connectors: The dict containing all cgkit connectors.
        """
        # constructor args requires a special formatting
        template.writelines(
            ['/* _connector:constructor_args */\n'] +
            [','.join(connectors[cls._CON_ARGS])] +
            ['\n\n']
        )
        del connectors[cls._CON_ARGS]

        # set members needs a special formatting
        template.writelines(
            ['/* _connector:set_members */\n'] +
            [',\n'.join(connectors[cls._SET_MEMBERS])] +
            ['\n\n']
        )
        del connectors[cls._SET_MEMBERS]

        template.writelines(
            ['/* _connector:host_members */\n'] +
            [','.join(connectors[cls._HOST_MEMBERS])] +
            ['\n\n']
        )
        del connectors[cls._HOST_MEMBERS]

        # write any leftover connectors
        for connection in connectors:
            template.writelines(
                [f'/* _connector:{connection} */\n'] +
                [''.join(connectors[connection])] +
                ['\n']
            )

    @staticmethod
    def write_size_connectors(size_connectors: dict, file):
        """
        Writes the size connectors to the specified file.

        :param dict size_connectors: The dictionary of size
                                     connectors for use with CGKit.
        :param TextIO file: The file to write to.
        """
        for key, item in size_connectors.items():
            file.write(f'/* _connector:{key} */\n{item}\n\n')

    # virtual method
    @classmethod
    def insert_farray_information(cls, connectors, tile_data):
        return<|MERGE_RESOLUTION|>--- conflicted
+++ resolved
@@ -14,20 +14,8 @@
 
 from .DataPacketMemberVars import DataPacketMemberVars
 from .LogicError import LogicError
-<<<<<<< HEAD
-
-from . import (
-    TILE_LO_ARGUMENT, TILE_HI_ARGUMENT,
-    TILE_LBOUND_ARGUMENT, TILE_UBOUND_ARGUMENT,
-    TILE_DELTAS_ARGUMENT, TILE_COORDINATES_ARGUMENT,
-    TILE_FACE_AREAS_ARGUMENT, TILE_CELL_VOLUMES_ARGUMENT,
-    TILE_LEVEL_ARGUMENT, GRID_DATA_ARGUMENT, TILE_GRID_INDEX_ARGUMENT,
-    GRID_DATA_FUNC_MAPPING
-)
-=======
 from .TaskFunction import TaskFunction
 from . import GRID_DATA_PTRS
->>>>>>> 3c885805
 
 
 class TemplateUtility():
@@ -55,10 +43,7 @@
     _EXTRA_STREAMS_PACK = "n_extra_streams"
     _DESTRUCTOR = 'destructor'
     _STREAM_FUNCS_CXX = 'stream_functions_cxx'
-<<<<<<< HEAD
-=======
     _TILE_DESC = "tileDesc_h"
->>>>>>> 3c885805
 
     # C++ Index space is always 0.
     # todo:: Should this be handled by the TF Spec?
@@ -534,13 +519,8 @@
         # Luckily we don't really need to use DataPacketMemberVars here
         # because the temporary device pointer is locally scoped.
 
-<<<<<<< HEAD
-        data_pointer_string = \
-            GRID_DATA_FUNC_MAPPING[source.upper()].format("tileDesc_h")
-=======
         desc = cls._TILE_DESC
         data_pointer_string = GRID_DATA_PTRS[source.upper()].format(desc)
->>>>>>> 3c885805
 
         # TODO: Use grid data to get data pointer information.
         connectors[f'memcpy_{section}'].extend([
@@ -575,14 +555,9 @@
         """
         offset = f"{extents} * static_cast<std::size_t>({start});"
         nBytes = f'{extents} * ( {end} - {start} + 1 ) * sizeof({raw_type});'
-<<<<<<< HEAD
-        data_pointer_string = \
-            GRID_DATA_FUNC_MAPPING[source.upper()].format("tileDesc_h")
-=======
 
         desc = cls._TILE_DESC
         data_pointer_string = GRID_DATA_PTRS[source.upper()].format(desc)
->>>>>>> 3c885805
 
         connectors[cls._IN_PTRS].append(
             f'{raw_type}* {out_ptr}_data_h = {data_pointer_string};\n'
