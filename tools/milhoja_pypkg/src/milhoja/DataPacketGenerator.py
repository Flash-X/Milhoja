--- conflicted
+++ resolved
@@ -17,14 +17,9 @@
 from .BasicLogger import BasicLogger
 from .LogicError import LogicError
 from . import (
-<<<<<<< HEAD
-    LOG_LEVEL_BASIC, LOG_LEVEL_BASIC_DEBUG,
-    LOG_LEVEL_MAX, INTERNAL_ARGUMENT, SOURCE_DATATYPE_MAPPING
-=======
     LOG_LEVEL_MAX, INTERNAL_ARGUMENT, GRID_DATA_EXTENTS, LOG_LEVEL_BASIC,
     LOG_LEVEL_BASIC_DEBUG, VECTOR_ARRAY_EQUIVALENT, SOURCE_DATATYPES,
     F2C_TYPE_MAPPING
->>>>>>> 3c885805
 )
 
 
@@ -37,23 +32,6 @@
     ..todo::
         * check if lru_caching is necessary
     """
-<<<<<<< HEAD
-    FORTRAN_EQUIVALENT = {
-        "IntVect": "int",
-        "RealVect": "real",
-        "bool": "logical"
-    }
-    F_HOST_EQUIVALENT = FortranTemplateUtility.F_HOST_EQUIVALENT
-
-    __DEFAULT_SOURCE_TREE_OPTS = {
-        'codePath': pathlib.Path.cwd(),
-        'indentSpace': ' '*4,
-        'verbose': False,
-        'verbosePre': '/* ',
-        'verbosePost': ' */',
-    }
-=======
->>>>>>> 3c885805
 
     def __init__(
         self, tf_spec: TaskFunction, indent: int, logger: BasicLogger,
@@ -387,23 +365,12 @@
 
         def cpp_sort(kv_pair):
             return self._sizes.get(
-<<<<<<< HEAD
-                SOURCE_DATATYPE_MAPPING[kv_pair[1]['source']], 0
-=======
                 SOURCE_DATATYPES[kv_pair[1]['source']], 0
->>>>>>> 3c885805
             )
 
         def fortran_sort(x):
             return self._sizes.get(
-<<<<<<< HEAD
-                self.F_HOST_EQUIVALENT[
-                    SOURCE_DATATYPE_MAPPING[x[1]['source']]
-                ],
-                0
-=======
                 VECTOR_ARRAY_EQUIVALENT[SOURCE_DATATYPES[x[1]['source']]], 0
->>>>>>> 3c885805
             )
 
         if lang == 'c++':
@@ -416,11 +383,6 @@
         # we don't need to check for types here because tile metadata
         # has predetermined types based on milhoja classes.
         args = deepcopy(self._tf_spec.tile_metadata_arguments)
-<<<<<<< HEAD
-        for key in args:
-            args[key] = self._tf_spec.argument_specification(key)
-            args[key]['type'] = SOURCE_DATATYPE_MAPPING[args[key]["source"]]
-=======
         mdata_names = []
         for names in args.values():
             mdata_names.extend(names)
@@ -430,7 +392,6 @@
             spec = deepcopy(self._tf_spec.argument_specification(key))
             mdata[key] = spec
             mdata[key]['type'] = SOURCE_DATATYPES[mdata[key]["source"]]
->>>>>>> 3c885805
             if lang == "fortran":
                 dtype = mdata[key]['type']
                 mdata[key]['type'] = \
@@ -494,11 +455,7 @@
 
             # grid data has pre determined types as well.
             arg_dictionary[arg]['type'] = \
-<<<<<<< HEAD
-                SOURCE_DATATYPE_MAPPING[arg_dictionary[arg]['source']]
-=======
                 SOURCE_DATATYPES[arg_dictionary[arg]['source']]
->>>>>>> 3c885805
         return arg_dictionary
 
     @property
@@ -515,11 +472,7 @@
         arg_dictionary = self.__adjust_tile_data(args)
         return self._sort_dict(
             arg_dictionary.items(),
-<<<<<<< HEAD
-            lambda x: sizes.get(SOURCE_DATATYPE_MAPPING[x[1]["source"]], 0),
-=======
             lambda x: sizes.get(SOURCE_DATATYPES[x[1]["source"]], 0),
->>>>>>> 3c885805
             True
         )
 
@@ -537,11 +490,7 @@
         arg_dictionary = self.__adjust_tile_data(args)
         return self._sort_dict(
             arg_dictionary.items(),
-<<<<<<< HEAD
-            lambda x: sizes.get(SOURCE_DATATYPE_MAPPING[x[1]["source"]], 0),
-=======
             lambda x: sizes.get(SOURCE_DATATYPES[x[1]["source"]], 0),
->>>>>>> 3c885805
             True
         )
 
@@ -559,11 +508,7 @@
         arg_dictionary = self.__adjust_tile_data(args)
         return self._sort_dict(
             arg_dictionary.items(),
-<<<<<<< HEAD
-            lambda x: sizes.get(SOURCE_DATATYPE_MAPPING[x[1]["source"]], 0),
-=======
             lambda x: sizes.get(SOURCE_DATATYPES[x[1]["source"]], 0),
->>>>>>> 3c885805
             True
         )
 
