--- conflicted
+++ resolved
@@ -27,12 +27,8 @@
     expected = {"language", "processor",
                 "cpp_header", "cpp_source",
                 "c2f_source", "fortran_source",
-<<<<<<< HEAD
-                "computation_offloading"}
-=======
                 "computation_offloading",
                 "variable_index_base"}
->>>>>>> 98f1055c
     actual = set(tf_spec)
     if actual != expected:
         msg = f"Invalid TF specification keys ({actual})"
