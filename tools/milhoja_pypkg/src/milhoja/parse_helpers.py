--- conflicted
+++ resolved
@@ -1,13 +1,8 @@
 import re
 
 from . import (
-<<<<<<< HEAD
-    TILE_LO_ARGUMENT, TILE_HI_ARGUMENT,
-    TILE_LBOUND_ARGUMENT, TILE_UBOUND_ARGUMENT,
-=======
     TILE_LO_ARGUMENT, TILE_HI_ARGUMENT, TILE_LBOUND_ARGUMENT,
     TILE_UBOUND_ARGUMENT
->>>>>>> 3c885805
 )
 
 
