--- conflicted
+++ resolved
@@ -230,11 +230,6 @@
     for idx, match in enumerate(matches):
         for keyword in keywords:
             if keyword in match:
-<<<<<<< HEAD
-                matches[idx] = match.replace(
-                    keyword, f'{keyword}.I(),{keyword}.J(),{keyword}.K()'
-                )
-=======
                 if (("IFELSE_K2D(" in match) or ("IFELSE_K3D(" in match)):
                     matches[idx] = match.replace(
                         keyword, f'{keyword}.I(),{keyword}.J(),{keyword}.K()'
@@ -243,7 +238,6 @@
                     matches[idx] = match.replace(
                         keyword, f'{keyword}.I(),IFELSE_K2D({keyword}.J();1),IFELSE_K3D({keyword}.K();1)'
                     )
->>>>>>> b583d31d
 
     iterables = [match.split(',') for match in matches]
     if not iterables:
