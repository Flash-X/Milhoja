from . import TaskFunctionGenerator_cpu_cpp
from . import TaskFunctionGenerator_OpenACC_F


def generate_task_function(tf_spec, destination, overwrite, indent, logger):
    """
    .. todo::
        Add in all other code generators.
    """
    processor = tf_spec.processor
    offloading = tf_spec.computation_offloading
    language = tf_spec.language
    data_item = tf_spec.data_item

    if (language.lower() == "c++") and (processor.lower() == "cpu"):
        generator = TaskFunctionGenerator_cpu_cpp(tf_spec, indent, logger)
        generator.generate_header_code(destination, overwrite)
        generator.generate_source_code(destination, overwrite)

        assert destination.joinpath(generator.header_filename).is_file()
        assert destination.joinpath(generator.source_filename).is_file()
<<<<<<< HEAD
    elif (language.lower() in ["c++", "fortran"]) and \
            (data_item.lower() == "datapacket"):
        logger.warn("Milhoja TF", "No TF generation for use with DataPackets")
=======
    elif (language.lower() == "fortran") and (offloading.lower() == "openacc"):
        generator = TaskFunctionGenerator_OpenACC_F(tf_spec, indent, logger)
        generator.generate_source_code(destination, overwrite)

        assert destination.joinpath(generator.source_filename).is_file()
>>>>>>> 62ea0ac6
    else:
        msg = f"Cannot generate task function code for {processor}/{language}"
        raise ValueError(msg)<|MERGE_RESOLUTION|>--- conflicted
+++ resolved
@@ -19,17 +19,14 @@
 
         assert destination.joinpath(generator.header_filename).is_file()
         assert destination.joinpath(generator.source_filename).is_file()
-<<<<<<< HEAD
     elif (language.lower() in ["c++", "fortran"]) and \
             (data_item.lower() == "datapacket"):
         logger.warn("Milhoja TF", "No TF generation for use with DataPackets")
-=======
     elif (language.lower() == "fortran") and (offloading.lower() == "openacc"):
         generator = TaskFunctionGenerator_OpenACC_F(tf_spec, indent, logger)
         generator.generate_source_code(destination, overwrite)
 
         assert destination.joinpath(generator.source_filename).is_file()
->>>>>>> 62ea0ac6
     else:
         msg = f"Cannot generate task function code for {processor}/{language}"
         raise ValueError(msg)