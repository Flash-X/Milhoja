--- conflicted
+++ resolved
@@ -4,24 +4,14 @@
 from collections import OrderedDict
 
 from .DataPacketMemberVars import DataPacketMemberVars
+from .parse_helpers import parse_lbound_f
 from .TemplateUtility import TemplateUtility
-<<<<<<< HEAD
-from .parse_helpers import parse_lbound_f
 from . import (
-    EXTERNAL_ARGUMENT,
-    GRID_DATA_ARGUMENT,
-    SCRATCH_ARGUMENT,
-    TILE_LO_ARGUMENT,
-    TILE_HI_ARGUMENT,
-    TILE_INTERIOR_ARGUMENT,
-    TILE_LBOUND_ARGUMENT,
-    TILE_UBOUND_ARGUMENT,
-    TILE_ARRAY_BOUNDS_ARGUMENT,
-    GRID_DATA_LBOUNDS
+    EXTERNAL_ARGUMENT, GRID_DATA_ARGUMENT, TILE_UBOUND_ARGUMENT,
+    TILE_LO_ARGUMENT, TILE_HI_ARGUMENT, TILE_INTERIOR_ARGUMENT,
+    TILE_ARRAY_BOUNDS_ARGUMENT, TILE_LBOUND_ARGUMENT, LBOUND_ARGUMENT,
+    GRID_DATA_LBOUNDS, SCRATCH_ARGUMENT, F2C_TYPE_MAPPING
 )
-=======
-from . import VECTOR_ARRAY_EQUIVALENT
->>>>>>> b9ae6328
 
 
 class FortranTemplateUtility(TemplateUtility):
@@ -31,30 +21,14 @@
     based task functions.
     """
 
-<<<<<<< HEAD
-    FARRAY_MAPPING = {
-        "int": "IntVect",
-        "real": "RealVect"
-    }
-
-    F_HOST_EQUIVALENT = {
-        'RealVect': 'real',
-        'IntVect': 'int'
-    }
-
     def __init__(self, tf_spec):
         super().__init__(tf_spec)
 
     def iterate_externals(
         self, connectors: dict,
         size_connectors: dict,
-        externals: OrderedDict
-=======
-    @classmethod
-    def iterate_externals(
-        cls, connectors: dict, size_connectors: dict, externals: OrderedDict,
+        externals: OrderedDict,
         dummy_arg_order: list
->>>>>>> b9ae6328
     ):
         """
         Iterates the external variables section
@@ -85,13 +59,8 @@
                        ' nTiles was too large for int.");\n' + \
                        '_nTiles_h = static_cast<' \
                        f'{externals["nTiles"]["type"]}>(tiles_.size());'
-<<<<<<< HEAD
         connectors[self._NTILES_VALUE] = [nTiles_value]
-        self._common_iterate_externals(connectors, externals)
-=======
-        connectors[cls._NTILES_VALUE] = [nTiles_value]
-        cls._common_iterate_externals(connectors, externals, dummy_arg_order)
->>>>>>> b9ae6328
+        self._common_iterate_externals(connectors, externals, dummy_arg_order)
 
     def iterate_tilemetadata(
         self,
@@ -120,23 +89,19 @@
         one_time_mdata = OrderedDict()
         bounds_data = {
             TILE_LO_ARGUMENT, TILE_HI_ARGUMENT, TILE_INTERIOR_ARGUMENT,
-            TILE_LBOUND_ARGUMENT, TILE_UBOUND_ARGUMENT,
+            TILE_LBOUND_ARGUMENT, TILE_UBOUND_ARGUMENT, LBOUND_ARGUMENT,
             TILE_ARRAY_BOUNDS_ARGUMENT
         }
 
         for item, data in tilemetadata.items():
-            source = data['source']
-<<<<<<< HEAD
+            pure_source = data['source']
+            source = pure_source
+            # # temporary fix for generating packet for flash-x sim
+            # if source == 'tile_lbound':
+            #     source = 'tile_loGC'
+            # elif source == 'tile_ubound':
+            #     source = 'tile_hiGC'
             short_source = source.replace('tile_', '')
-            assoc_array = data.get("array", None)
-=======
-            # temporary fix for generating packet for flash-x sim
-            if source == 'tile_lbound':
-                source = 'tile_loGC'
-            elif source == 'tile_ubound':
-                source = 'tile_hiGC'
-            source = source.replace('tile_', '')
->>>>>>> b9ae6328
             item_type = data['type']
 
             interior = TILE_INTERIOR_ARGUMENT
@@ -151,7 +116,8 @@
 
             # then it's an lbound array, which means int type and the size of
             # the array is the # of dimensions of the associated array.
-            if assoc_array:
+            if pure_source == LBOUND_ARGUMENT:
+                assoc_array = data["array"]
                 item_type = "int"
                 array_spec = deepcopy(
                     self.tf_spec.argument_specification(assoc_array)
@@ -197,18 +163,12 @@
             # data type depends on the language. If there exists a mapping
             # for a fortran data type for the given item_type,
             # use that instead.
-<<<<<<< HEAD
-            info.dtype = self.FARRAY_MAPPING.get(item_type, item_type)
+            info.dtype = F2C_TYPE_MAPPING.get(item_type, item_type)
 
             construct_host = ""
-            if not assoc_array:
-                #  THIS WILL CHANGE WITH LBOUND
-                # indices are 1 based, so bound arrays need to adjust
-                # ..todo::
-                #       * This is not sufficient for lbound
-                fix_index = '+1' if source in bounds_data else ''
-                info.dtype = self.FARRAY_MAPPING.get(info.dtype, info.dtype)
-                info.dtype = self.F_HOST_EQUIVALENT[info.dtype]
+            if pure_source != LBOUND_ARGUMENT:
+                fix_index = '+1' if pure_source in bounds_data else ''
+                info.dtype = F2C_TYPE_MAPPING.get(info.dtype, info.dtype)
 
                 # need to check for tile_interior and tile_arrayBounds args
                 # can't assume that lo and hi already exist + each var does
@@ -230,7 +190,7 @@
                         f"{short_source}.J(){fix_index}, " \
                         f"{short_source}.K(){fix_index} }}"
             else:
-                info.dtype = self.F_HOST_EQUIVALENT[info.dtype]
+                # info.dtype = VECTOR_ARRAY_EQUIVALENT[info.dtype]
                 # intvect i,j,k start at 0 so we need to add 1 to the
                 # index. However, anything that's just integers needs to be
                 # untouched.
@@ -255,29 +215,6 @@
             src = src.replace("tile_", '')
             connectors[self._T_DESCRIPTOR].append(
                 f'const auto {name} = tileDesc_h->{src}();\n'
-=======
-            info.dtype = VECTOR_ARRAY_EQUIVALENT.get(item_type, item_type)
-            connectors[cls._T_DESCRIPTOR].append(
-                f'const auto {source} = tileDesc_h->{source}();\n'
-            )
-
-            # ..todo::
-            #   * Probably shouldn't always assume I can replace signed
-            #   * with unsigned here...
-            info.dtype = info.dtype.replace('unsigned', '')
-
-            # indices are 1 based, so bound arrays need to adjust
-            # ..todo::
-            #       * This is not sufficient for lbound
-            fix_index = '+1' if info.dtype == "int" else ''
-            construct_host = "[MILHOJA_MDIM] = { " \
-                f"{source}.I(){fix_index}, {source}.J(){fix_index}, " + \
-                f"{source}.K(){fix_index} }}"
-
-            use_ref = ""
-            cls.tile_metadata_memcpy(
-                connectors, construct_host, use_ref, info
->>>>>>> b9ae6328
             )
 
     def tile_metadata_memcpy(
