--- conflicted
+++ resolved
@@ -34,14 +34,9 @@
     TILE_FACE_AREAS_ARGUMENT,
     TILE_CELL_VOLUMES_ARGUMENT,
     TILE_ARGUMENTS_ALL,
-<<<<<<< HEAD
-    THREAD_INDEX_ARGUMENT, THREAD_INDEX_VAR_NAME, GRID_DATA_LBOUNDS,
-    GRID_DATA_EXTENTS
-=======
-    THREAD_INDEX_ARGUMENT, THREAD_INDEX_VAR_NAME, C2F_TYPE_MAPPING,
-    VECTOR_ARRAY_EQUIVALENT, GRID_DATA_PTRS, SOURCE_DATATYPES,
-    F2C_TYPE_MAPPING
->>>>>>> b9ae6328
+    GRID_DATA_LBOUNDS, GRID_DATA_EXTENTS, THREAD_INDEX_ARGUMENT,
+    THREAD_INDEX_VAR_NAME, C2F_TYPE_MAPPING, VECTOR_ARRAY_EQUIVALENT,
+    GRID_DATA_PTRS, SOURCE_DATATYPES, F2C_TYPE_MAPPING
 )
 
 # Custom exceptions
