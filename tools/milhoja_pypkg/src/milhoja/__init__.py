"""
Please refer to package's README file.
"""

from importlib.metadata import version

# Follow typical version-access interface used by other packages
# (e.g., numpy, scipy, pandas, matplotlib)
__version__ = version("milhoja")

# thread team configuration topologies
# TODO: Add one for each configuration.  This will be needed so that
#       CG-Kit in Flash-X can map a particular action/block loop onto the
#       matching TT configuration.

# constants
from .constants import (
<<<<<<< HEAD
    MILHOJA_JSON_FORMAT, CURRENT_MILHOJA_JSON_VERSION, TASK_FUNCTION_FORMATS,
    LOG_LEVEL_NONE, LOG_LEVEL_BASIC, LOG_LEVEL_BASIC_DEBUG, LOG_LEVEL_MAX,
    LOG_LEVELS, INTERNAL_ARGUMENT, EXTERNAL_ARGUMENT, SCRATCH_ARGUMENT,
    GRID_DATA_ARGUMENT, TILE_GRID_INDEX_ARGUMENT, TILE_LEVEL_ARGUMENT,
    TILE_LO_ARGUMENT, TILE_HI_ARGUMENT, TILE_LBOUND_ARGUMENT,
    TILE_UBOUND_ARGUMENT, TILE_INTERIOR_ARGUMENT, TILE_ARRAY_BOUNDS_ARGUMENT,
    TILE_DELTAS_ARGUMENT, TILE_COORDINATES_ARGUMENT, TILE_FACE_AREAS_ARGUMENT,
    TILE_CELL_VOLUMES_ARGUMENT, TILE_ARGUMENTS_ALL, THREAD_INDEX_ARGUMENT,
    THREAD_INDEX_VAR_NAME, TASK_FUNCTION_FORMATS, GRID_DATA_FUNC_MAPPING,
    SOURCE_DATATYPE_MAPPING, F_HOST_EQUIVALENT, C2F_TYPE_MAPPING
=======
    MILHOJA_JSON_FORMAT, CURRENT_MILHOJA_JSON_VERSION,
    TASK_FUNCTION_FORMATS,
    LOG_LEVEL_NONE, LOG_LEVEL_BASIC, LOG_LEVEL_BASIC_DEBUG,
    LOG_LEVEL_MAX, LOG_LEVELS,
    INTERNAL_ARGUMENT,
    EXTERNAL_ARGUMENT,
    SCRATCH_ARGUMENT,
    GRID_DATA_ARGUMENT,
    LBOUND_ARGUMENT,
    TILE_GRID_INDEX_ARGUMENT,
    TILE_LEVEL_ARGUMENT,
    TILE_LO_ARGUMENT, TILE_HI_ARGUMENT,
    TILE_LBOUND_ARGUMENT, TILE_UBOUND_ARGUMENT,
    TILE_INTERIOR_ARGUMENT, TILE_ARRAY_BOUNDS_ARGUMENT,
    TILE_DELTAS_ARGUMENT,
    TILE_COORDINATES_ARGUMENT,
    TILE_FACE_AREAS_ARGUMENT,
    TILE_CELL_VOLUMES_ARGUMENT,
    TILE_ARGUMENTS_ALL,
    THREAD_INDEX_ARGUMENT, THREAD_INDEX_VAR_NAME
>>>>>>> dd0104c0
)

# Custom exceptions
from .LogicError import LogicError

# Functions used by classes
from .check_grid_specification import check_grid_specification
from .check_tile_specification import check_tile_specification
from .check_external_specification import check_external_specification
from .check_scratch_specification import check_scratch_specification
from .check_grid_data_specification import check_grid_data_specification
from .check_lbound_specification import check_lbound_specification
from .check_thread_index_specification import check_thread_index_specification
from .check_partial_tf_specification import check_partial_tf_specification

# classes
from .AbcLogger import AbcLogger
from .BasicLogger import BasicLogger
from .SubroutineGroup import SubroutineGroup
from .TaskFunction import TaskFunction
from .TaskFunctionAssembler import TaskFunctionAssembler
from .AbcCodeGenerator import AbcCodeGenerator
from .TileWrapperGenerator_cpp import TileWrapperGenerator_cpp
from .TaskFunctionGenerator_cpu_cpp import TaskFunctionGenerator_cpu_cpp
from .DataPacketGenerator import DataPacketGenerator
from .TaskFunctionGenerator_OpenACC_F import TaskFunctionGenerator_OpenACC_F
from .TaskFunctionCpp2CGenerator_cpu_F import TaskFunctionCpp2CGenerator_cpu_F
from .TaskFunctionC2FGenerator_cpu_F import TaskFunctionC2FGenerator_cpu_F

# Functions that use classes
from .generate_data_item import generate_data_item
from .generate_task_function import generate_task_function
from .generate_packet_file import generate_packet_file

# ----- Python unittest-based test framework
# Used for automatic test discovery
from .load_tests import load_tests

# Allow users to run full test suite as milhoja.test()
from .test import test<|MERGE_RESOLUTION|>--- conflicted
+++ resolved
@@ -15,18 +15,6 @@
 
 # constants
 from .constants import (
-<<<<<<< HEAD
-    MILHOJA_JSON_FORMAT, CURRENT_MILHOJA_JSON_VERSION, TASK_FUNCTION_FORMATS,
-    LOG_LEVEL_NONE, LOG_LEVEL_BASIC, LOG_LEVEL_BASIC_DEBUG, LOG_LEVEL_MAX,
-    LOG_LEVELS, INTERNAL_ARGUMENT, EXTERNAL_ARGUMENT, SCRATCH_ARGUMENT,
-    GRID_DATA_ARGUMENT, TILE_GRID_INDEX_ARGUMENT, TILE_LEVEL_ARGUMENT,
-    TILE_LO_ARGUMENT, TILE_HI_ARGUMENT, TILE_LBOUND_ARGUMENT,
-    TILE_UBOUND_ARGUMENT, TILE_INTERIOR_ARGUMENT, TILE_ARRAY_BOUNDS_ARGUMENT,
-    TILE_DELTAS_ARGUMENT, TILE_COORDINATES_ARGUMENT, TILE_FACE_AREAS_ARGUMENT,
-    TILE_CELL_VOLUMES_ARGUMENT, TILE_ARGUMENTS_ALL, THREAD_INDEX_ARGUMENT,
-    THREAD_INDEX_VAR_NAME, TASK_FUNCTION_FORMATS, GRID_DATA_FUNC_MAPPING,
-    SOURCE_DATATYPE_MAPPING, F_HOST_EQUIVALENT, C2F_TYPE_MAPPING
-=======
     MILHOJA_JSON_FORMAT, CURRENT_MILHOJA_JSON_VERSION,
     TASK_FUNCTION_FORMATS,
     LOG_LEVEL_NONE, LOG_LEVEL_BASIC, LOG_LEVEL_BASIC_DEBUG,
@@ -46,8 +34,9 @@
     TILE_FACE_AREAS_ARGUMENT,
     TILE_CELL_VOLUMES_ARGUMENT,
     TILE_ARGUMENTS_ALL,
-    THREAD_INDEX_ARGUMENT, THREAD_INDEX_VAR_NAME
->>>>>>> dd0104c0
+    THREAD_INDEX_ARGUMENT, THREAD_INDEX_VAR_NAME,
+    GRID_DATA_FUNC_MAPPING,
+    SOURCE_DATATYPE_MAPPING, F_HOST_EQUIVALENT, C2F_TYPE_MAPPING
 )
 
 # Custom exceptions
