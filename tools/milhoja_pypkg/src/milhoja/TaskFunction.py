import json

from pathlib import Path

<<<<<<< HEAD
from .constants import (
    MILHOJA_JSON_FORMAT, CURRENT_MILHOJA_JSON_VERSION,
    EXTERNAL_ARGUMENT, SCRATCH_ARGUMENT, LBOUND_ARGUMENT, GRID_DATA_ARGUMENT,
    TILE_INTERIOR_ARGUMENT, TILE_ARRAY_BOUNDS_ARGUMENT,
    TILE_ARGUMENTS_ALL
)
=======
>>>>>>> 3c885805
from .LogicError import LogicError
from . import (
    EXTERNAL_ARGUMENT, SCRATCH_ARGUMENT, TILE_INTERIOR_ARGUMENT,
    TILE_ARRAY_BOUNDS_ARGUMENT, GRID_DATA_ARGUMENT, MILHOJA_JSON_FORMAT,
    CURRENT_MILHOJA_JSON_VERSION, LBOUND_ARGUMENT, TILE_ARGUMENTS_ALL
)


class TaskFunction(object):
    """
    """
    # Main keys into dictionaries returned by output_filenames.
    CPP_TF_KEY = "cpp_tf"
    C2F_KEY = "c2f"
    FORTRAN_TF_KEY = "fortran_tf"
    DATA_ITEM_KEY = "data_item"

    @staticmethod
    def from_milhoja_json(filename):
        """
        Loads a TaskFunction specification from a json using the milhoja
        json format.
        """
        # ----- ERROR CHECK ARGUMENTS
        fname = Path(filename).resolve()
        if not fname.is_file():
            raise ValueError(f"{filename} does not exist or is not a file")

        # ----- LOAD CONFIGURATION
        with open(fname, "r") as fptr:
            configuration = json.load(fptr)

        # ----- CONVERT TO CURRENT MILHOJA INTERNAL TASK FUNCTION
        #       REPRESENTATION
        format_name, version = configuration["format"]

        # Only one JSON internal format presently
        if format_name.lower() != MILHOJA_JSON_FORMAT.lower():
            raise ValueError(f"Unknown JSON format {format_name}")

        # Only one version of Milhoja-native JSON format.
        # Therefore, contents already in Milhoja-internal format.
        if version.lower() != CURRENT_MILHOJA_JSON_VERSION.lower():
            raise ValueError(f"Unknown {format_name} version v{version}")

        return TaskFunction(filename, configuration)

    def __init__(self, filename, specification):
        """
        The constructor eagerly sanity checks the full contents of the packet
        so that error checking does not depend on what member functions are
        called and all other member functions can assume correctness.

        .. todo::
            * Perform full error check of specification.  Try to use the
              check_*_specification.py functions developed for
              TaskFunctionAssembler as much as possible.
            * Should correction do automatic fixing of bad case when it does
              check so that all code generators can be written in
              case-sensitive way?

        :param specification: Internal Milhoja representation
        """
        super().__init__()

        self.__filename = Path(filename).resolve()
        self.__spec = specification
        self.__tf_spec = specification["task_function"]
        self.__data_spec = specification["data_item"]
        self.__subroutine_spec = specification["subroutines"]
        self.__grid_spec = specification["grid"]

    @property
    def specification_filename(self):
        return self.__filename

    @property
    def specification_format(self):
        return self.__spec["format"]

    @property
    def output_filenames(self):
        """
        :return: ``dict`` of filenames where value is a ``dict``
            consisting of the key "source" and potentially "header"
        """
        cpp_tf_hdr = self.__tf_spec["cpp_header"].strip()
        cpp_tf_src = self.__tf_spec["cpp_source"].strip()
        c2f_src = self.__tf_spec["c2f_source"].strip()
        fortran_tf_src = self.__tf_spec["fortran_source"].strip()
        data_item_hdr = self.__data_spec["header"].strip()
        data_item_src = self.__data_spec["source"].strip()

        assert cpp_tf_hdr != ""
        assert cpp_tf_src != ""
        assert data_item_hdr != ""
        assert data_item_src != ""

        filenames = {}
        filenames[TaskFunction.DATA_ITEM_KEY] = \
            {"header": data_item_hdr, "source": data_item_src}
        filenames[TaskFunction.CPP_TF_KEY] = \
            {"header": cpp_tf_hdr, "source": cpp_tf_src}

        processor = self.processor
        language = self.language
        if processor.lower() == "cpu" and language.lower() == "c++":
            assert c2f_src == ""
            assert fortran_tf_src == ""
        elif processor.lower() == "cpu" and language.lower() == "fortran":
            assert c2f_src != ""
            assert fortran_tf_src != ""

<<<<<<< HEAD
=======
            # todo::
            #    * Any generated code for fortran should have a module file.

>>>>>>> 3c885805
            filenames[TaskFunction.C2F_KEY] = {"source": c2f_src}
            filenames[TaskFunction.FORTRAN_TF_KEY] = {
                "source": fortran_tf_src
            }
        elif processor.lower() == "gpu" and language.lower() == "fortran":
            data_item_mod = self.__data_spec["module"].strip()
            assert c2f_src != ""
            assert fortran_tf_src != ""
            assert data_item_mod != ""

            filenames[TaskFunction.C2F_KEY] = {"source": c2f_src}
            filenames[TaskFunction.FORTRAN_TF_KEY] = {"source": fortran_tf_src}
            filenames[TaskFunction.DATA_ITEM_KEY]["module"] = data_item_mod
        elif processor.lower() == "gpu" and language.lower() == "c++":
            assert c2f_src == ""
            assert fortran_tf_src == ""
        else:
            raise NotImplementedError(
                f"Waiting for test cases for [{processor}, {language}] combo."
            )

        return filenames

    @property
    def name(self):
        return self.__tf_spec["name"]

    @property
    def language(self):
        return self.__tf_spec["language"]

    @property
    def processor(self):
        return self.__tf_spec["processor"]

    @property
    def computation_offloading(self):
        return self.__tf_spec["computation_offloading"]

    @property
    def data_item(self):
        return self.__data_spec["type"]

    @property
    def data_item_class_name(self):
        if self.data_item.lower() == "tilewrapper":
            return f"Tile_{self.name}"
        elif self.data_item.lower() == "datapacket":
            return f"DataPacket_{self.name}"
        raise NotImplementedError(
            f"{self.data_item} has not been implemented."
        )

    @property
    def data_item_byte_alignment(self):
        if self.data_item.lower() == "datapacket":
            return self.__data_spec["byte_alignment"]
        raise NotImplementedError(
            f"{self.data_item} does not use byte_alignment."
        )

    @property
    def instantiate_packet_C_function(self):
        if self.language.lower() != "fortran":
            raise LogicError("No F-to-C++ layer for non-Fortran TF")
        elif self.data_item.lower() != "datapacket":
            raise LogicError("Data item is not a data packet")

        return f"instantiate_{self.name}_packet_c"

    @property
    def delete_packet_C_function(self):
        if self.language.lower() != "fortran":
            raise LogicError("No F-to-C++ layer for non-Fortran TF")
        elif self.data_item.lower() != "datapacket":
            raise LogicError("Data item is not a data packet")

        return f"delete_{self.name}_packet_c"

    @property
    def release_stream_C_function(self):
        if self.language.lower() != "fortran":
            raise LogicError("No F-to-C++ layer for non-Fortran TF")
        elif self.data_item.lower() != "datapacket":
            raise LogicError("Streams used with DataPacket only")

        return f"release_{self.name}_extra_queue_c"

    @property
<<<<<<< HEAD
    def release_stream_C_function(self):
        """
        .. todo::
            * The release extra streams function always gets created
              even if no extra streams are used. The function source code
              is adjusted to raise an error if it is called, but it is
              generated regardless. A small optimization would be to not
              have this function be generated if it's not necessary.
        """
        if self.language.lower() != "fortran":
            raise LogicError("No F-to-C++ layer for non-Fortran TF")
        elif self.data_item.lower() != "datapacket":
            raise LogicError("Streams used with DataPacket only")
        elif self.n_streams <= 1:
            raise LogicError("No extra streams needed")

        return f"release_{self.name}_extra_queue_c"
    
    @property
    def cpp2c_layer_name(self):
        if self.language.lower() != "fortran":
            raise LogicError("No Cpp2C layer for non-fortran TF.")
        return f"{self.name}_Cpp2C"
    
    @property
    def c2f_layer_name(self):
        if self.language.lower() != "fortran":
            raise LogicError("No C2F layer for non-fortran TF.")
        return f"{self.name}_C2F"

    @property
    def fortran_module_name(self):
        if self.language.lower() == "fortran":
            return f"{self.name}_mod"
        raise LogicError("No Fortran module for C++ task function")

    @property
    def fortran_host_dummy_arguments(self):
        if self.language.lower() != "fortran":
            raise LogicError("No Fortran host dummies for non-Fortran TF")
        if self.data_item.lower() != "datapacket":
            raise LogicError("No Fortran host dummies for host-side TF")

        dummies = ["C_packet_h", "dataQ_h"]
        n_streams = self.n_streams
        if n_streams > 1:
            dummies += [f"queue{i}_h" for i in range(2, n_streams+1)]

        return dummies

    @property
    def fortran_device_dummy_arguments(self):
        if self.language.lower() != "fortran":
            raise LogicError("No Fortran device dummies for non-Fortran TF")
        if self.data_item.lower() != "datapacket":
            raise LogicError("No Fortran device dummies for host-side TF")

        return ["nTiles_d"] + [f"{each}_d" for each in self.dummy_arguments]

    @property
    def fortran_dummy_arguments(self):
        if self.language.lower() != "fortran":
            raise LogicError("No Fortran arguments for non-Fortran TF")
        return (self.fortran_host_dummy_arguments +
                self.fortran_device_dummy_arguments)
=======
    def cpp2c_layer_name(self):
        if self.language.lower() != "fortran":
            raise LogicError("No Cpp2C layer for non-fortran TF.")
        return f"{self.name}_Cpp2C"

    @property
    def c2f_layer_name(self):
        if self.language.lower() != "fortran":
            raise LogicError("No C2F layer for non-fortran TF.")
        return f"{self.name}_C2F"

    @property
    def fortran_module_name(self):
        if self.language.lower() == "fortran":
            return f"{self.name}_mod"
        raise LogicError("No Fortran module for C++ task function")

    @property
    def fortran_host_dummy_arguments(self):
        if self.language.lower() != "fortran":
            raise LogicError("No Fortran host dummies for non-Fortran TF")
        if self.data_item.lower() != "datapacket":
            raise LogicError("No Fortran host dummies for host-side TF")

        dummies = ["C_packet_h", "dataQ_h"]
        n_streams = self.n_streams
        if n_streams > 1:
            dummies += [f"queue{i}_h" for i in range(2, n_streams+1)]

        return dummies

    @property
    def fortran_device_dummy_arguments(self):
        if self.language.lower() != "fortran":
            raise LogicError("No Fortran device dummies for non-Fortran TF")
        if self.data_item.lower() != "datapacket":
            raise LogicError("No Fortran device dummies for host-side TF")

        return ["nTiles_d"] + [f"{each}_d" for each in self.dummy_arguments]

    @property
    def fortran_dummy_arguments(self):
        if self.language.lower() != "fortran":
            raise LogicError("No Fortran arguments for non-Fortran TF")
        return (self.fortran_host_dummy_arguments +
                self.fortran_device_dummy_arguments)
        return f"delete_{self.name}_packet_c"

    @property
    def data_item_module_name(self):
        if self.language.lower() != "fortran":
            raise LogicError("No F-to-C++ layer for non-Fortran TF")
        elif self.data_item.lower() != "datapacket":
            raise LogicError("Data item is not a data packet")
        return f"{self.data_item_class_name}_c2f_mod"
>>>>>>> 3c885805

    @property
    def grid_dimension(self):
        return self.__grid_spec["dimension"]

    @property
    def block_interior_shape(self):
        shape = (
            self.__grid_spec["nxb"],
            self.__grid_spec["nyb"],
            self.__grid_spec["nzb"]
        )
        return shape

    @property
    def n_guardcells(self):
        return self.__grid_spec["nguardcells"]

    @property
    def dummy_arguments(self):
        """
        Returned in the proper order
        """
        return self.__tf_spec["argument_list"]

    def argument_specification(self, argument):
        """
        .. todo::
            This should reinterpret variable types so that we return the
            correct type for the task function's processor and device.
        """
        if argument not in self.__tf_spec["argument_specifications"]:
            msg = "{} not an argument for task function {}"
            raise ValueError(msg.format(argument, self.name))

        spec = self.__tf_spec["argument_specifications"][argument]

        src_to_adjust = [
            EXTERNAL_ARGUMENT, SCRATCH_ARGUMENT
        ]
        pcsr = self.processor.lower()
        if spec["source"].lower() in src_to_adjust:
            if pcsr == "cpu":
                if spec["type"].lower() == "real":
                    spec["type"] = "milhoja::Real"

        return spec

    @property
    def constructor_dummy_arguments(self):
        """
        """
        # We want this to always generate the same argument order
        arguments = []
        for arg in self.dummy_arguments:
            arg_spec = self.argument_specification(arg)
            if arg_spec["source"].lower() == EXTERNAL_ARGUMENT:
                arguments.append((arg, arg_spec["type"]))

        return arguments

    @property
    def tile_metadata_arguments(self):
        """
        """
        metadata_all = {}
        for arg in self.dummy_arguments:
            arg_spec = self.argument_specification(arg)
            key = arg_spec["source"]
            if key in TILE_ARGUMENTS_ALL:
                if key not in metadata_all:
                    metadata_all[key] = [arg]
                else:
                    metadata_all[key].append(arg)

        return metadata_all

    @property
    def external_arguments(self):
        """
        """
        external_all = set()
        for arg in self.dummy_arguments:
            arg_spec = self.argument_specification(arg)
            if arg_spec["source"].lower() == EXTERNAL_ARGUMENT:
                assert arg not in external_all
                external_all.add(arg)
        return external_all

    @property
    def scratch_arguments(self):
        """
        This is only scratch arguments explicitly requested in the
        specification.  In particular, it does not include scratch variables
        needed internally by Milhoja.
        """
        scratch_all = set()
        for arg in self.dummy_arguments:
            arg_spec = self.argument_specification(arg)
            if arg_spec["source"].lower() == SCRATCH_ARGUMENT:
                assert arg not in scratch_all
                scratch_all.add(arg)

        return scratch_all

    @property
    def tile_in_arguments(self):
        """
        """
        data_all = set()
        for arg in self.dummy_arguments:
            arg_spec = self.argument_specification(arg)
            if arg_spec["source"].lower() == GRID_DATA_ARGUMENT:
                has_in = ("variables_in" in arg_spec)
                has_out = ("variables_out" in arg_spec)
                if has_in and (not has_out):
                    assert arg not in data_all
                    data_all.add(arg)

        return data_all

    @property
    def tile_in_out_arguments(self):
        """
        """
        data_all = set()
        for arg in self.dummy_arguments:
            arg_spec = self.argument_specification(arg)
            if arg_spec["source"].lower() == GRID_DATA_ARGUMENT:
                has_in = ("variables_in" in arg_spec)
                has_out = ("variables_out" in arg_spec)
                if has_in and has_out:
                    assert arg not in data_all
                    data_all.add(arg)

        return data_all

    @property
    def tile_out_arguments(self):
        """
        """
        data_all = set()
        for arg in self.dummy_arguments:
            arg_spec = self.argument_specification(arg)
            if arg_spec["source"].lower() == GRID_DATA_ARGUMENT:
                has_in = ("variables_in" in arg_spec)
                has_out = ("variables_out" in arg_spec)
                if (not has_in) and has_out:
                    assert arg not in data_all
                    data_all.add(arg)

        return data_all

    @property
    def lbound_arguments(self):
        """
        :return: Set of lower-bound dummy arguments
        """
        lbdd_all = set()
        for arg in self.dummy_arguments:
            arg_spec = self.argument_specification(arg)
            if arg_spec["source"] == LBOUND_ARGUMENT:
                assert arg not in lbdd_all
                lbdd_all.add(arg)

        return lbdd_all

    @property
    def internal_subroutine_graph(self):
        """
        :return: Generator for iterating in correct order over the nodes in the
            internal subroutine graph of the task function. Each node contains
            one or more subroutines.  If more than one, it is understood that
            the subroutines in that node can be run concurrently.
        """
        for node in self.__tf_spec["subroutine_call_graph"]:
            if isinstance(node, str):
                yield [node]
            else:
                yield node

    @property
    def use_combined_array_bounds(self) -> list:
        """
        :return: A list containing whether or not a subroutine in the call
                 graph uses a tile_interior or tile_arrayBounds argument.
                 If one of these is true, the generators should use a
                 tile_interior array in place of tile_lo and tile_hi, and a
                 tile_arrayBounds array in place of tile_lbound and
                 tile_ubound.
        """
        combine_bounds = [False, False]
        for node in self.internal_subroutine_graph:
            for routine in node:
                if all([item for item in combine_bounds]):
                    return combine_bounds
                args = self.subroutine_actual_arguments(routine)
                combine_bounds[0] = \
                    combine_bounds[0] or TILE_INTERIOR_ARGUMENT in args
                combine_bounds[1] = \
                    combine_bounds[1] or TILE_ARRAY_BOUNDS_ARGUMENT in args

        return combine_bounds

<<<<<<< HEAD

=======
>>>>>>> 3c885805
    def subroutine_interface_file(self, subroutine):
        """
        """
        return self.__subroutine_spec[subroutine]["interface_file"]

    def subroutine_dummy_arguments(self, subroutine):
        """
        """
        return self.__subroutine_spec[subroutine]["argument_list"]

    def subroutine_actual_arguments(self, subroutine):
        """
        """
        dummies = self.subroutine_dummy_arguments(subroutine)
        mapping = self.__subroutine_spec[subroutine]["argument_mapping"]
        return [mapping[dummy] for dummy in dummies]

    @property
    def n_streams(self):
        """
        Raises an error if task function's data item does not use streams.

        :return: Maximum number of streams required during execution of a
            DataPacket-based tasked function.  This is the number of internal
            subroutines that could be running concurrently during execution of
            the task function.
        """
        if self.data_item.lower() == "tilewrapper":
            raise ValueError("Streams are not used with TileWrappers")
        elif self.data_item.lower() == "datapacket":
            n_streams = -1
            for node in self.internal_subroutine_graph:
                n_streams = max([n_streams, len(node)])
            return n_streams

        raise ValueError(f"Unknown data item type {self.data_item}")

    def to_milhoja_json(self, filename):
        """
        Write the object's full configuration to a Milhoja-native JSON file
        using the current version of the JSON format.
        """
        # ----- ERROR CHECK ARGUMENTS
        fname = Path(filename).resolve()
        if fname.exists():
            raise ValueError(f"{filename} already exists")

        with open(fname, "w") as fptr:
            json.dump(self.__config, fptr)<|MERGE_RESOLUTION|>--- conflicted
+++ resolved
@@ -2,15 +2,6 @@
 
 from pathlib import Path
 
-<<<<<<< HEAD
-from .constants import (
-    MILHOJA_JSON_FORMAT, CURRENT_MILHOJA_JSON_VERSION,
-    EXTERNAL_ARGUMENT, SCRATCH_ARGUMENT, LBOUND_ARGUMENT, GRID_DATA_ARGUMENT,
-    TILE_INTERIOR_ARGUMENT, TILE_ARRAY_BOUNDS_ARGUMENT,
-    TILE_ARGUMENTS_ALL
-)
-=======
->>>>>>> 3c885805
 from .LogicError import LogicError
 from . import (
     EXTERNAL_ARGUMENT, SCRATCH_ARGUMENT, TILE_INTERIOR_ARGUMENT,
@@ -124,12 +115,9 @@
             assert c2f_src != ""
             assert fortran_tf_src != ""
 
-<<<<<<< HEAD
-=======
             # todo::
             #    * Any generated code for fortran should have a module file.
 
->>>>>>> 3c885805
             filenames[TaskFunction.C2F_KEY] = {"source": c2f_src}
             filenames[TaskFunction.FORTRAN_TF_KEY] = {
                 "source": fortran_tf_src
@@ -219,31 +207,11 @@
         return f"release_{self.name}_extra_queue_c"
 
     @property
-<<<<<<< HEAD
-    def release_stream_C_function(self):
-        """
-        .. todo::
-            * The release extra streams function always gets created
-              even if no extra streams are used. The function source code
-              is adjusted to raise an error if it is called, but it is
-              generated regardless. A small optimization would be to not
-              have this function be generated if it's not necessary.
-        """
-        if self.language.lower() != "fortran":
-            raise LogicError("No F-to-C++ layer for non-Fortran TF")
-        elif self.data_item.lower() != "datapacket":
-            raise LogicError("Streams used with DataPacket only")
-        elif self.n_streams <= 1:
-            raise LogicError("No extra streams needed")
-
-        return f"release_{self.name}_extra_queue_c"
-    
-    @property
     def cpp2c_layer_name(self):
         if self.language.lower() != "fortran":
             raise LogicError("No Cpp2C layer for non-fortran TF.")
         return f"{self.name}_Cpp2C"
-    
+
     @property
     def c2f_layer_name(self):
         if self.language.lower() != "fortran":
@@ -285,53 +253,6 @@
             raise LogicError("No Fortran arguments for non-Fortran TF")
         return (self.fortran_host_dummy_arguments +
                 self.fortran_device_dummy_arguments)
-=======
-    def cpp2c_layer_name(self):
-        if self.language.lower() != "fortran":
-            raise LogicError("No Cpp2C layer for non-fortran TF.")
-        return f"{self.name}_Cpp2C"
-
-    @property
-    def c2f_layer_name(self):
-        if self.language.lower() != "fortran":
-            raise LogicError("No C2F layer for non-fortran TF.")
-        return f"{self.name}_C2F"
-
-    @property
-    def fortran_module_name(self):
-        if self.language.lower() == "fortran":
-            return f"{self.name}_mod"
-        raise LogicError("No Fortran module for C++ task function")
-
-    @property
-    def fortran_host_dummy_arguments(self):
-        if self.language.lower() != "fortran":
-            raise LogicError("No Fortran host dummies for non-Fortran TF")
-        if self.data_item.lower() != "datapacket":
-            raise LogicError("No Fortran host dummies for host-side TF")
-
-        dummies = ["C_packet_h", "dataQ_h"]
-        n_streams = self.n_streams
-        if n_streams > 1:
-            dummies += [f"queue{i}_h" for i in range(2, n_streams+1)]
-
-        return dummies
-
-    @property
-    def fortran_device_dummy_arguments(self):
-        if self.language.lower() != "fortran":
-            raise LogicError("No Fortran device dummies for non-Fortran TF")
-        if self.data_item.lower() != "datapacket":
-            raise LogicError("No Fortran device dummies for host-side TF")
-
-        return ["nTiles_d"] + [f"{each}_d" for each in self.dummy_arguments]
-
-    @property
-    def fortran_dummy_arguments(self):
-        if self.language.lower() != "fortran":
-            raise LogicError("No Fortran arguments for non-Fortran TF")
-        return (self.fortran_host_dummy_arguments +
-                self.fortran_device_dummy_arguments)
         return f"delete_{self.name}_packet_c"
 
     @property
@@ -341,7 +262,6 @@
         elif self.data_item.lower() != "datapacket":
             raise LogicError("Data item is not a data packet")
         return f"{self.data_item_class_name}_c2f_mod"
->>>>>>> 3c885805
 
     @property
     def grid_dimension(self):
@@ -546,10 +466,6 @@
 
         return combine_bounds
 
-<<<<<<< HEAD
-
-=======
->>>>>>> 3c885805
     def subroutine_interface_file(self, subroutine):
         """
         """
