--- conflicted
+++ resolved
@@ -2,22 +2,10 @@
 
 from pathlib import Path
 
-<<<<<<< HEAD
 from .constants import (
     MILHOJA_JSON_FORMAT, CURRENT_MILHOJA_JSON_VERSION,
     EXTERNAL_ARGUMENT, SCRATCH_ARGUMENT, LBOUND_ARGUMENT, GRID_DATA_ARGUMENT,
     TILE_ARGUMENTS_ALL,
-=======
-from . import MILHOJA_JSON_FORMAT
-from . import CURRENT_MILHOJA_JSON_VERSION
-from . import (
-    LogicError, EXTERNAL_ARGUMENT, SCRATCH_ARGUMENT,
-    TILE_LO_ARGUMENT, TILE_HI_ARGUMENT, TILE_INTERIOR_ARGUMENT,
-    TILE_LBOUND_ARGUMENT, TILE_UBOUND_ARGUMENT, TILE_ARRAY_BOUNDS_ARGUMENT,
-    TILE_DELTAS_ARGUMENT, TILE_COORDINATES_ARGUMENT,
-    TILE_FACE_AREAS_ARGUMENT, TILE_CELL_VOLUMES_ARGUMENT,
-    TILE_LEVEL_ARGUMENT, GRID_DATA_ARGUMENT, TILE_GRID_INDEX_ARGUMENT,
->>>>>>> 58de1150
 )
 from .LogicError import LogicError
 
@@ -333,20 +321,6 @@
     def tile_metadata_arguments(self):
         """
         """
-<<<<<<< HEAD
-=======
-        KEYS_ALL = [
-            TILE_GRID_INDEX_ARGUMENT,
-            TILE_LEVEL_ARGUMENT,
-            TILE_LO_ARGUMENT, TILE_HI_ARGUMENT, TILE_INTERIOR_ARGUMENT,
-            TILE_LBOUND_ARGUMENT, TILE_UBOUND_ARGUMENT,
-            TILE_ARRAY_BOUNDS_ARGUMENT, TILE_DELTAS_ARGUMENT,
-            TILE_COORDINATES_ARGUMENT,
-            TILE_FACE_AREAS_ARGUMENT,
-            TILE_CELL_VOLUMES_ARGUMENT
-        ]
-
->>>>>>> 58de1150
         metadata_all = {}
         for arg in self.dummy_arguments:
             arg_spec = self.argument_specification(arg)
