--- conflicted
+++ resolved
@@ -4,7 +4,7 @@
 
 from . import MILHOJA_JSON_FORMAT
 from . import CURRENT_MILHOJA_JSON_VERSION
-<<<<<<< HEAD
+from . import LogicError
 from . import (
     EXTERNAL_ARGUMENT, SCRATCH_ARGUMENT,
     TILE_LO_ARGUMENT, TILE_HI_ARGUMENT,
@@ -13,9 +13,6 @@
     TILE_FACE_AREAS_ARGUMENT, TILE_CELL_VOLUMES_ARGUMENT,
     TILE_LEVEL_ARGUMENT, GRID_DATA_ARGUMENT, TILE_GRID_INDEX_ARGUMENT
 )
-=======
-from . import LogicError
->>>>>>> 62ea0ac6
 
 
 class TaskFunction(object):
