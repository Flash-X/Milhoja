--- conflicted
+++ resolved
@@ -196,11 +196,7 @@
         spec = self.__tf_spec["argument_specifications"][argument]
 
         src_to_adjust = [
-<<<<<<< HEAD
-            TaskFunction.EXTERNAL_ARGUMENT, TaskFunction.SCRATCH_ARGUMENT,
-=======
             EXTERNAL_ARGUMENT, SCRATCH_ARGUMENT
->>>>>>> 5d6ef209
         ]
         if ((spec["source"].lower() in src_to_adjust) and
                 (spec["type"].lower() == "real") and
