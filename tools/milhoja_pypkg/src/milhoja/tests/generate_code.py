from pathlib import Path

from milhoja import (
    LOG_LEVEL_BASIC,
    TaskFunction,
    generate_data_item, generate_task_function
)


def generate_code(
<<<<<<< HEAD
            tf_spec_jsons_all, destination, overwrite, indent,
            makefile_filename,
=======
            tf_specs_all, destination, overwrite, library_path,
            indent, makefile_filename,
>>>>>>> 5d6ef209
            logger
        ):
    """
    Generate all code related to the given task functions and a Makefile that
    indicates which source files need building and where to look for headers.

    :param tf_spec_jsons_all: List of TaskFunction specification files that
        should be used to generate code
    :param destination: Pre-existing folder to which all code should be written
    :param overwrite: Pre-existing header and source files in destination will
        be overwritten if True
    :param library_path: Full path to Milhoja library installation that will use
        generated code
    :param indent: Number of spaces to use for indent in generated code
    :param makefile_filename: Name with path of makefile to generate.  An
        exception is raised if the file already exists.
    :param logger: Derived from :py:class:`AbcLogger`
    """
    LOG_TAG = "Milhoja Test"

    # ----- ERROR CHECK ARGUMENTS
    dst = Path(destination).resolve()
    makefile = Path(makefile_filename).resolve()
    if not dst.is_dir():
        msg = f"Destination folder {dst} does not exist or is not a folder"
        raise ValueError(msg)
    elif makefile.exists():
        raise ValueError(f"Makefile {makefile} already exists")

    # ----- GENERATE TASK FUNCTION/DATA ITEM PAIRS
    # Keep track of all generated source files
    files_to_compile = []

    logger.log(LOG_TAG, "", LOG_LEVEL_BASIC)
    for tf_spec_json in tf_spec_jsons_all:
        logger.log(
            LOG_TAG, f"Generating code for task function {tf_spec_json.name}",
            LOG_LEVEL_BASIC
        )
        logger.log(LOG_TAG, "-" * 80, LOG_LEVEL_BASIC)

        tf_spec = TaskFunction.from_milhoja_json(tf_spec_json)
        generate_data_item(
            tf_spec, destination, overwrite, library_path, indent, logger
        )
        generate_task_function(
            tf_spec, destination, overwrite, indent, logger
        )
        logger.log(LOG_TAG, "", LOG_LEVEL_BASIC)

        data_item = tf_spec.data_item
        language = tf_spec.language
        outputs = tf_spec.output_filenames
        to_compile = []
        for _, value in outputs.items():
            if (language.lower() in ["c++", "fortran"]) and \
                    (data_item.lower() == "datapacket"):
                if not value["source"].startswith("gpu_"):
                    to_compile.append(dst.joinpath(value["source"]))
            else:
                to_compile.append(dst.joinpath(value["source"]))
        files_to_compile += to_compile

    # ----- GENERATE GENERATED-CODE MAKEFILE
    with open(makefile, "w") as fptr:
        fptr.write(f"CXXFLAGS_GENERATED_DEBUG = -I${dst}\n")
        fptr.write(f"CXXFLAGS_GENERATED_PROD  = -I${dst}\n")
        fptr.write("\n")
        fptr.write("SRCS_GENERATED = \\\n")
        for i, filename in enumerate(files_to_compile):
            if i + 1 == len(files_to_compile):
                fptr.write(f"\t{filename}\n")
            else:
                fptr.write(f"\t{filename}, \\\n")

    logger.log(LOG_TAG, f"Generated {makefile}", LOG_LEVEL_BASIC)
    logger.log(LOG_TAG, "", LOG_LEVEL_BASIC)<|MERGE_RESOLUTION|>--- conflicted
+++ resolved
@@ -8,13 +8,8 @@
 
 
 def generate_code(
-<<<<<<< HEAD
-            tf_spec_jsons_all, destination, overwrite, indent,
-            makefile_filename,
-=======
-            tf_specs_all, destination, overwrite, library_path,
+            tf_spec_jsons_all, destination, overwrite, library_path,
             indent, makefile_filename,
->>>>>>> 5d6ef209
             logger
         ):
     """
