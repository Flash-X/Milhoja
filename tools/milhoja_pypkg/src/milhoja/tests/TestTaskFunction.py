"""
Automatic unit testing of the TaskFunction class.
"""

import unittest

from pathlib import Path

import milhoja

_FILE_PATH = Path(__file__).resolve().parent
_DATA_PATH = _FILE_PATH.joinpath("data")
_RUNTIME_PATH = _DATA_PATH.joinpath("runtime")
_SEDOV_PATH = _DATA_PATH.joinpath("Sedov")


class TestTaskFunction(unittest.TestCase):
    def setUp(self):
        # ----- RUNTIME/CPU TEST
        fname = _RUNTIME_PATH.joinpath("REF_cpu_tf_ic.json")
        self.__rt_ic = milhoja.TaskFunction.from_milhoja_json(fname)

        fname = _RUNTIME_PATH.joinpath("REF_cpu_tf_dens.json")
        self.__rt_dens = milhoja.TaskFunction.from_milhoja_json(fname)

        fname = _RUNTIME_PATH.joinpath("REF_cpu_tf_ener.json")
        self.__rt_ener = milhoja.TaskFunction.from_milhoja_json(fname)

        fname = _RUNTIME_PATH.joinpath("REF_cpu_tf_fused.json")
        self.__rt_fused = milhoja.TaskFunction.from_milhoja_json(fname)

        fname = _RUNTIME_PATH.joinpath("REF_cpu_tf_analysis.json")
        self.__rt_analysis = milhoja.TaskFunction.from_milhoja_json(fname)

        # ----- SEDOV/3D/CPU TEST
        fname = _SEDOV_PATH.joinpath("REF_cpu_tf_ic_3D.json")
        self.__sedov_ic = milhoja.TaskFunction.from_milhoja_json(fname)

        fname = _SEDOV_PATH.joinpath("REF_cpu_tf_hydro_3D.json")
        self.__sedov_hy = milhoja.TaskFunction.from_milhoja_json(fname)

        fname = _SEDOV_PATH.joinpath("REF_cpu_tf_IQ_3D.json")
        self.__sedov_IQ = milhoja.TaskFunction.from_milhoja_json(fname)

<<<<<<< HEAD
        # ----- SEDOV/3D/GPU/FORTRAN TEST
        fname = _SEDOV_PATH.joinpath("REF_gpu_tf_hydro_3D.json")
=======
        # ----- SEDOV/3D/GPU/CPP TEST
        fname = _SEDOV_PATH.joinpath("gpu_tf_hydro_3D.json")
        self.__sedov_hy_CPP_gpu = milhoja.TaskFunction.from_milhoja_json(fname)

        # ----- SEDOV/3D/GPU/FORTRAN TEST
        fname = _SEDOV_PATH.joinpath("gpu_tf_hydro_3DF.json")
>>>>>>> 5d6ef209
        self.__sedov_hy_F_gpu = milhoja.TaskFunction.from_milhoja_json(fname)

    def testOutputFilenames(self):
        results_all = self.__sedov_hy_CPP_gpu.output_filenames

        result = results_all[milhoja.TaskFunction.DATA_ITEM_KEY]
        self.assertEqual(2, len(result))
        self.assertEqual("DataPacket_gpu_tf_hydro.h", result["header"])
        self.assertEqual("DataPacket_gpu_tf_hydro.cpp", result["source"])

        result = results_all[milhoja.TaskFunction.CPP_TF_KEY]
        self.assertEqual(2, len(result))
        self.assertEqual("gpu_tf_hydro.h", result["header"])
        self.assertEqual("gpu_tf_hydro.cpp", result["source"])

        self.assertFalse(milhoja.TaskFunction.C2F_KEY in results_all)
        self.assertFalse(milhoja.TaskFunction.FORTRAN_TF_KEY in results_all)
        # result = results_all[milhoja.TaskFunction.C2F_KEY]
        # self.assertEqual(1, len(result))
        # self.assertEqual("", result["source"])

        # result = results_all[milhoja.TaskFunction.FORTRAN_TF_KEY]
        # self.assertEqual(1, len(result))
        # self.assertEqual("", result["source"])

    def testConstructorDummyArguments(self):
        tests_all = [self.__rt_ic,
                     self.__rt_dens, self.__rt_ener, self.__rt_fused,
                     self.__rt_analysis,
                     self.__sedov_ic,
                     self.__sedov_IQ]
        for test in tests_all:
            result = test.constructor_dummy_arguments
            self.assertFalse(result)

        tests_all = [
            self.__sedov_hy
        ]
        expected = [("external_hydro_op1_dt", "milhoja::Real")]
        for test in tests_all:
            result = test.constructor_dummy_arguments
            self.assertEqual(expected, result)

    def testTileMetadataArguments(self):
        # ------ RUNTIME/CPU
        tests_all = [
            self.__rt_ic
        ]
        expected = {
            milhoja.TILE_LBOUND_ARGUMENT: ["tile_lbound"],
            milhoja.TILE_UBOUND_ARGUMENT: ["tile_ubound"],
            milhoja.TILE_COORDINATES_ARGUMENT: [
<<<<<<< HEAD
                "tile_xCoords_center", "tile_yCoords_center"
=======
                "tile_xCenters", "tile_yCenters"
>>>>>>> 5d6ef209
            ]
        }
        for test in tests_all:
            result = test.tile_metadata_arguments
            self.assertEqual(expected, result)

        tests_all = [
            self.__rt_dens, self.__rt_ener, self.__rt_fused
        ]
        expected = {
            milhoja.TILE_LO_ARGUMENT: ["tile_lo"],
            milhoja.TILE_HI_ARGUMENT: ["tile_hi"],
            milhoja.TILE_DELTAS_ARGUMENT: ["tile_deltas"]
        }
        for test in tests_all:
            result = test.tile_metadata_arguments
            self.assertEqual(expected, result)

        tests_all = [
            self.__rt_analysis
        ]
        expected = {
            milhoja.TILE_GRID_INDEX_ARGUMENT: ["tile_gridIndex"],
            milhoja.TILE_LO_ARGUMENT: ["tile_lo"],
            milhoja.TILE_HI_ARGUMENT: ["tile_hi"],
            milhoja.TILE_COORDINATES_ARGUMENT: [
<<<<<<< HEAD
                "tile_xCoords_center", "tile_yCoords_center"
=======
                "tile_xCenters", "tile_yCenters"
>>>>>>> 5d6ef209
            ]
        }
        for test in tests_all:
            result = test.tile_metadata_arguments
            self.assertEqual(expected, result)

        # ------ SEDOV/3D/CPU
        tests_all = [
            self.__sedov_ic
        ]
        expected = {
            milhoja.TILE_LEVEL_ARGUMENT: ["tile_level"],
            milhoja.TILE_LBOUND_ARGUMENT: ["tile_lbound"],
            milhoja.TILE_UBOUND_ARGUMENT: ["tile_ubound"],
            milhoja.TILE_DELTAS_ARGUMENT: ["tile_deltas"],
            milhoja.TILE_COORDINATES_ARGUMENT: [
<<<<<<< HEAD
                "tile_xCoords_center",
                "tile_yCoords_center",
                "tile_zCoords_center"
=======
                "tile_xCenters", "tile_yCenters", "tile_zCenters"
>>>>>>> 5d6ef209
            ]
        }
        for test in tests_all:
            result = test.tile_metadata_arguments
            self.assertEqual(expected, result)

        tests_all = [
            self.__sedov_hy
        ]
        expected = {
            milhoja.TILE_DELTAS_ARGUMENT: ["tile_deltas"],
            milhoja.TILE_LO_ARGUMENT: ["tile_lo"],
            milhoja.TILE_HI_ARGUMENT: ["tile_hi"]
        }
        for test in tests_all:
            result = test.tile_metadata_arguments
            self.assertEqual(expected, result)

        tests_all = [
            self.__sedov_IQ
        ]
        expected = {
            milhoja.TILE_LO_ARGUMENT: ["tile_lo"],
            milhoja.TILE_HI_ARGUMENT: ["tile_hi"],
            milhoja.TILE_CELL_VOLUMES_ARGUMENT: ["tile_cellVolumes"]
        }
        for test in tests_all:
            result = test.tile_metadata_arguments
            self.assertEqual(expected, result)

    def testExternalArguments(self):
        tests_all = [
            self.__rt_ic,
            self.__rt_dens, self.__rt_ener, self.__rt_fused,
            self.__rt_analysis,
            self.__sedov_ic,
            self.__sedov_IQ
        ]
        expected = set()
        for test in tests_all:
            result = test.external_arguments
            self.assertEqual(expected, result)

        tests_all = [
            self.__sedov_hy
        ]
        expected = set(["external_hydro_op1_dt"])
        for test in tests_all:
            result = test.external_arguments
            self.assertEqual(expected, result)

    def testScratchArguments(self):
        tests_all = [
            self.__rt_ic, self.__rt_analysis,
            self.__sedov_ic, self.__sedov_IQ
        ]
        expected = set()
        for test in tests_all:
            result = test.scratch_arguments
            self.assertEqual(expected, result)

        tests_all = [
            self.__rt_dens, self.__rt_ener
        ]
        expected = set(["scratch_base_op1_scratch3D"])
        for test in tests_all:
            result = test.scratch_arguments
            self.assertEqual(expected, result)

        tests_all = [
            self.__rt_fused
        ]
        expected = set(["scratch_base_op1_scratch4D"])
        for test in tests_all:
            result = test.scratch_arguments
            self.assertEqual(expected, result)

        tests_all = [
            self.__sedov_hy
        ]
        expected = set(["scratch_hydro_op1_auxC"])
        for test in tests_all:
            result = test.scratch_arguments
            self.assertEqual(expected, result)

    def testTileInArguments(self):
        tests_all = [
            self.__rt_ic,
            self.__rt_dens, self.__rt_ener, self.__rt_fused,
            self.__sedov_ic,
            self.__sedov_hy
        ]
        expected = set()
        for test in tests_all:
            result = test.tile_in_arguments
            self.assertEqual(expected, result)

        tests_all = [
            self.__rt_analysis,
            self.__sedov_IQ
        ]
        expected = set(["CC_1"])
        for test in tests_all:
            result = test.tile_in_arguments
            self.assertEqual(expected, result)

    def testTileInOutArguments(self):
        tests_all = [
            self.__rt_ic,
            self.__rt_analysis,
            self.__sedov_ic,
            self.__sedov_IQ
        ]
        expected = set()
        for test in tests_all:
            result = test.tile_in_out_arguments
            self.assertEqual(expected, result)

        tests_all = [
            self.__rt_dens, self.__rt_ener, self.__rt_fused,
            self.__sedov_hy
        ]
        expected = set(["CC_1"])
        for test in tests_all:
            result = test.tile_in_out_arguments
            self.assertEqual(expected, result)

    def testTileOutArguments(self):
        tests_all = [
            self.__rt_dens, self.__rt_ener, self.__rt_fused,
            self.__rt_analysis,
            self.__sedov_IQ
        ]
        expected = set()
        for test in tests_all:
            result = test.tile_out_arguments
            self.assertEqual(expected, result)

        tests_all = [
            self.__rt_ic,
            self.__sedov_ic
        ]
        expected = set(["CC_1"])
        for test in tests_all:
            result = test.tile_out_arguments
            self.assertEqual(expected, result)

        tests_all = [
            self.__sedov_hy
        ]
        expected = set(["FLX_1", "FLY_1", "FLZ_1"])
        for test in tests_all:
            result = test.tile_out_arguments
            self.assertEqual(expected, result)

    def testInternalSubroutineGraph(self):
        expected = [
            "StaticPhysicsRoutines::setInitialConditions"
        ]
        generator = self.__rt_ic.internal_subroutine_graph
        n = 0
        for result in generator:
            self.assertEqual(expected[n], result[0])
            n += 1
        self.assertEqual(len(expected), n)

        expected = [
            "hy::computeFluxesHll",
            "hy::updateSolutionHll",
            "Eos::idealGammaDensIe"
        ]
        generator = self.__sedov_hy.internal_subroutine_graph
        n = 0
        for result in generator:
            self.assertEqual(expected[n], result[0])
            n += 1
        self.assertEqual(len(expected), n)

        expected = [
            "Hydro_computeSoundSpeedHll_gpu_oacc",
            "Hydro_computeFluxesHll_X_gpu_oacc",
            "Hydro_computeFluxesHll_Y_gpu_oacc",
            "Hydro_computeFluxesHll_Z_gpu_oacc",
            "Hydro_updateSolutionHll_gpu_oacc"
        ]
        generator = self.__sedov_hy_CPP_gpu.internal_subroutine_graph
        n = 0
        for result in generator:
            if len(result) == 1:
                self.assertEqual(expected[n], result[0])
            else:
                self.assertEqual(expected[n], result)
            n += 1
        self.assertEqual(len(expected), n)

    def testNStreams(self):
        tests_all = [
            self.__rt_ic,
            self.__rt_dens, self.__rt_ener, self.__rt_fused,
            self.__rt_analysis,
            self.__sedov_ic, self.__sedov_hy, self.__sedov_IQ
        ]
        for test in tests_all:
            with self.assertRaises(Exception):
                test.n_streams

        self.assertEqual(1, self.__sedov_hy_CPP_gpu.n_streams)<|MERGE_RESOLUTION|>--- conflicted
+++ resolved
@@ -42,21 +42,12 @@
         fname = _SEDOV_PATH.joinpath("REF_cpu_tf_IQ_3D.json")
         self.__sedov_IQ = milhoja.TaskFunction.from_milhoja_json(fname)
 
-<<<<<<< HEAD
-        # ----- SEDOV/3D/GPU/FORTRAN TEST
-        fname = _SEDOV_PATH.joinpath("REF_gpu_tf_hydro_3D.json")
-=======
-        # ----- SEDOV/3D/GPU/CPP TEST
-        fname = _SEDOV_PATH.joinpath("gpu_tf_hydro_3D.json")
-        self.__sedov_hy_CPP_gpu = milhoja.TaskFunction.from_milhoja_json(fname)
-
-        # ----- SEDOV/3D/GPU/FORTRAN TEST
-        fname = _SEDOV_PATH.joinpath("gpu_tf_hydro_3DF.json")
->>>>>>> 5d6ef209
+        # ----- SEDOV/3D/GPU/Flash-X TEST
+        fname = _SEDOV_PATH.joinpath("REF_gpu_tf_hydro_FlashX_3D.json")
         self.__sedov_hy_F_gpu = milhoja.TaskFunction.from_milhoja_json(fname)
 
     def testOutputFilenames(self):
-        results_all = self.__sedov_hy_CPP_gpu.output_filenames
+        results_all = self.__sedov_hy_F_gpu.output_filenames
 
         result = results_all[milhoja.TaskFunction.DATA_ITEM_KEY]
         self.assertEqual(2, len(result))
@@ -65,18 +56,16 @@
 
         result = results_all[milhoja.TaskFunction.CPP_TF_KEY]
         self.assertEqual(2, len(result))
-        self.assertEqual("gpu_tf_hydro.h", result["header"])
-        self.assertEqual("gpu_tf_hydro.cpp", result["source"])
-
-        self.assertFalse(milhoja.TaskFunction.C2F_KEY in results_all)
-        self.assertFalse(milhoja.TaskFunction.FORTRAN_TF_KEY in results_all)
-        # result = results_all[milhoja.TaskFunction.C2F_KEY]
-        # self.assertEqual(1, len(result))
-        # self.assertEqual("", result["source"])
-
-        # result = results_all[milhoja.TaskFunction.FORTRAN_TF_KEY]
-        # self.assertEqual(1, len(result))
-        # self.assertEqual("", result["source"])
+        self.assertEqual("gpu_tf_hydro_Cpp2C.h", result["header"])
+        self.assertEqual("gpu_tf_hydro_Cpp2C.cpp", result["source"])
+
+        result = results_all[milhoja.TaskFunction.C2F_KEY]
+        self.assertEqual(1, len(result))
+        self.assertEqual("gpu_tf_hydro_C2F.F90", result["source"])
+
+        result = results_all[milhoja.TaskFunction.FORTRAN_TF_KEY]
+        self.assertEqual(1, len(result))
+        self.assertEqual("gpu_tf_hydro_mod.F90", result["source"])
 
     def testConstructorDummyArguments(self):
         tests_all = [self.__rt_ic,
@@ -105,11 +94,7 @@
             milhoja.TILE_LBOUND_ARGUMENT: ["tile_lbound"],
             milhoja.TILE_UBOUND_ARGUMENT: ["tile_ubound"],
             milhoja.TILE_COORDINATES_ARGUMENT: [
-<<<<<<< HEAD
                 "tile_xCoords_center", "tile_yCoords_center"
-=======
-                "tile_xCenters", "tile_yCenters"
->>>>>>> 5d6ef209
             ]
         }
         for test in tests_all:
@@ -136,11 +121,7 @@
             milhoja.TILE_LO_ARGUMENT: ["tile_lo"],
             milhoja.TILE_HI_ARGUMENT: ["tile_hi"],
             milhoja.TILE_COORDINATES_ARGUMENT: [
-<<<<<<< HEAD
                 "tile_xCoords_center", "tile_yCoords_center"
-=======
-                "tile_xCenters", "tile_yCenters"
->>>>>>> 5d6ef209
             ]
         }
         for test in tests_all:
@@ -157,13 +138,9 @@
             milhoja.TILE_UBOUND_ARGUMENT: ["tile_ubound"],
             milhoja.TILE_DELTAS_ARGUMENT: ["tile_deltas"],
             milhoja.TILE_COORDINATES_ARGUMENT: [
-<<<<<<< HEAD
                 "tile_xCoords_center",
                 "tile_yCoords_center",
                 "tile_zCoords_center"
-=======
-                "tile_xCenters", "tile_yCenters", "tile_zCenters"
->>>>>>> 5d6ef209
             ]
         }
         for test in tests_all:
@@ -344,12 +321,14 @@
 
         expected = [
             "Hydro_computeSoundSpeedHll_gpu_oacc",
-            "Hydro_computeFluxesHll_X_gpu_oacc",
-            "Hydro_computeFluxesHll_Y_gpu_oacc",
-            "Hydro_computeFluxesHll_Z_gpu_oacc",
+            [
+                "Hydro_computeFluxesHll_X_gpu_oacc",
+                "Hydro_computeFluxesHll_Y_gpu_oacc",
+                "Hydro_computeFluxesHll_Z_gpu_oacc"
+            ],
             "Hydro_updateSolutionHll_gpu_oacc"
         ]
-        generator = self.__sedov_hy_CPP_gpu.internal_subroutine_graph
+        generator = self.__sedov_hy_F_gpu.internal_subroutine_graph
         n = 0
         for result in generator:
             if len(result) == 1:
@@ -370,4 +349,4 @@
             with self.assertRaises(Exception):
                 test.n_streams
 
-        self.assertEqual(1, self.__sedov_hy_CPP_gpu.n_streams)+        self.assertEqual(3, self.__sedov_hy_F_gpu.n_streams)