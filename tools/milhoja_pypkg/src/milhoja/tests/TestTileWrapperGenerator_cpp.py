"""
Unit test of TileWrapperGenerator_cpp class.
"""

from pathlib import Path

import milhoja.tests

_FILE_PATH = Path(__file__).resolve().parent
_TEST_PATH = _FILE_PATH.joinpath("data")


def _create_generator(json_filename):
    INDENT = 4

    logger = milhoja.BasicLogger(milhoja.LOG_LEVEL_NONE)
    tf_spec = milhoja.TaskFunction.from_milhoja_json(json_filename)

    return milhoja.TileWrapperGenerator_cpp(tf_spec, INDENT, logger)


class TestTileWrapperGenerator_cpp(milhoja.tests.TestCodeGenerators):
    def testRuntimeGeneration(self):
        path = _TEST_PATH.joinpath("runtime")

        ic = {"json": path.joinpath("REF_cpu_tf_ic.json"),
              "header": path.joinpath("REF_Tile_cpu_tf_ic.h"),
              "header_dim_dependent": False,
              "source": path.joinpath("REF_Tile_cpu_tf_ic.cpp"),
              "source_dim_dependent": False}
        dens = {"json": path.joinpath("REF_cpu_tf_dens.json"),
                "header": path.joinpath("REF_Tile_cpu_tf_dens.h"),
                "header_dim_dependent": False,
                "source": path.joinpath("REF_Tile_cpu_tf_dens.cpp"),
                "source_dim_dependent": False}
        ener = {"json": path.joinpath("REF_cpu_tf_ener.json"),
                "header": path.joinpath("REF_Tile_cpu_tf_ener.h"),
                "header_dim_dependent": False,
                "source": path.joinpath("REF_Tile_cpu_tf_ener.cpp"),
                "source_dim_dependent": False}
        fused = {"json": path.joinpath("REF_cpu_tf_fused.json"),
                 "header": path.joinpath("REF_Tile_cpu_tf_fused.h"),
                 "header_dim_dependent": False,
                 "source": path.joinpath("REF_Tile_cpu_tf_fused.cpp"),
                 "source_dim_dependent": False}
        analysis = {"json": path.joinpath("REF_cpu_tf_analysis.json"),
                    "header": path.joinpath("REF_Tile_cpu_tf_analysis.h"),
                    "header_dim_dependent": False,
                    "source": path.joinpath("REF_Tile_cpu_tf_analysis.cpp"),
                    "source_dim_dependent": False}

        tests_all = [ic, dens, ener, fused, analysis]
        self.run_tests(tests_all, [2], _create_generator)

    def testSedovGeneration(self):
        path = _TEST_PATH.joinpath("Sedov")

        ic = {"json": path.joinpath("REF_cpu_tf_ic_{}D.json"),
              "header": path.joinpath("REF_Tile_cpu_tf_ic.h"),
              "header_dim_dependent": False,
              "source": path.joinpath("REF_Tile_cpu_tf_ic.cpp"),
              "source_dim_dependent": False}
        hydro = {"json": path.joinpath("REF_cpu_tf_hydro_{}D.json"),
                 "header": path.joinpath("REF_Tile_cpu_tf_hydro_{}D.h"),
                 "header_dim_dependent": True,
                 "source": path.joinpath("REF_Tile_cpu_tf_hydro.cpp"),
                 "source_dim_dependent": False}
        IQ = {"json": path.joinpath("REF_cpu_tf_IQ_{}D.json"),
              "header": path.joinpath("REF_Tile_cpu_tf_IQ_{}D.h"),
              "header_dim_dependent": True,
              "source": path.joinpath("REF_Tile_cpu_tf_IQ.cpp"),
              "source_dim_dependent": False}

<<<<<<< HEAD
        self.run_tests([ic, hydro, IQ], [1, 2, 3], _create_generator)
=======
        self.run_tests([ic, hydro, IQ], [1, 2, 3], _create_generator)

    def testString(self):
        path = _TEST_PATH.joinpath("Sedov")
        json_fname = path.joinpath("REF_cpu_tf_IQ_3D.json").resolve()

        generator = _create_generator(json_fname)

        msg = str(generator)
        self.assertTrue(msg.strip() != "")
>>>>>>> 3c885805
<|MERGE_RESOLUTION|>--- conflicted
+++ resolved
@@ -71,9 +71,6 @@
               "source": path.joinpath("REF_Tile_cpu_tf_IQ.cpp"),
               "source_dim_dependent": False}
 
-<<<<<<< HEAD
-        self.run_tests([ic, hydro, IQ], [1, 2, 3], _create_generator)
-=======
         self.run_tests([ic, hydro, IQ], [1, 2, 3], _create_generator)
 
     def testString(self):
@@ -83,5 +80,4 @@
         generator = _create_generator(json_fname)
 
         msg = str(generator)
-        self.assertTrue(msg.strip() != "")
->>>>>>> 3c885805
+        self.assertTrue(msg.strip() != "")