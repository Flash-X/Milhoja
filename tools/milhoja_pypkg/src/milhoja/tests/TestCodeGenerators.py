--- conflicted
+++ resolved
@@ -98,11 +98,6 @@
                 for gen_line, ref_line in zip(generated, ref):
                     self.assertEqual(gen_line, ref_line)
 
-<<<<<<< HEAD
-                # Clean-up
-                os.remove(str(json_fname_XD))
-=======
                 # ----- CLEAN-UP YA LAZY SLOB!
                 os.remove(str(header_filename))
->>>>>>> dd0104c0
                 os.remove(str(source_filename))