--- conflicted
+++ resolved
@@ -80,10 +80,7 @@
 
                 # ----- CHECK SOURCE AGAINST BASELINE
                 source_filename = dst.joinpath(generator.source_filename)
-<<<<<<< HEAD
-=======
                 print(source_filename)
->>>>>>> 98f1055c
                 self.assertTrue(not source_filename.exists())
 
                 ref_src_fname = test["source"]
@@ -100,10 +97,6 @@
                 for gen_line, ref_line in zip(generated, ref):
                     self.assertEqual(gen_line, ref_line)
 
-<<<<<<< HEAD
-                # ----- CLEAN-UP YA LAZY SLOB!
-=======
                 # Clean-up
                 # os.remove(str(json_fname_XD))
->>>>>>> 98f1055c
                 os.remove(str(source_filename))