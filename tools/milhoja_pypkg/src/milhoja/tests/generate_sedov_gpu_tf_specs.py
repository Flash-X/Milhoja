import json

from milhoja import (
    SubroutineGroup,
    TaskFunctionAssembler
)


def generate_sedov_gpu_tf_specs(dimension, block_size,
                                group_spec_path, destination, overwrite,
                                logger):
    """
    Use the partial subroutine group specifications located in the given path
    to fill in problem-specific subroutine group specifications and construct
    the full specification JSON file for each task function needed to solve the
    given Sedov test problem.

    :param dimension: Dimension of problem's domain
    :param block_size: (nxb, nyb, nzb) where n[xyz]b is N cells in each block
        along associated dimension of problem's domain
    :param group_spec_path: Path to location of Sedov problem's partial
        subroutine group specification JSON files
    :param destination: Pre-existing folder to which all code should be written
    :param overwrite: Pre-existing JSON files in destination will be overwritten
        if True
    :param logger: Logger derived from :py:class:`milhoja.AbcLogger`
    """
    # ----- HARDCODED
    if dimension == 1:
        TF_CALL_GRAPH = [
            "hy::computeSoundSpeedHll_oacc_summit",
            "hy::computeFluxesHll_X_oacc_summit",
            "hy::updateSolutionHll_oacc_summit",
            "Eos::idealGammaDensIe_oacc_summit"
        ]
    elif dimension == 2:
        TF_CALL_GRAPH = [
            "hy::computeSoundSpeedHll_oacc_summit",
            "hy::computeFluxesHll_X_oacc_summit",
            "hy::computeFluxesHll_Y_oacc_summit",
            "hy::updateSolutionHll_oacc_summit",
            "Eos::idealGammaDensIe_oacc_summit"
        ]
    elif dimension == 3:
        TF_CALL_GRAPH = [
            "hy::computeSoundSpeedHll_oacc_summit",
            "hy::computeFluxesHll_X_oacc_summit",
            "hy::computeFluxesHll_Y_oacc_summit",
            "hy::computeFluxesHll_Z_oacc_summit",
            "hy::updateSolutionHll_oacc_summit",
            "Eos::idealGammaDensIe_oacc_summit"
        ]
    else:
        raise ValueError("Invalid dimension")

    GRID_SPEC = {
        "dimension": dimension,
        "nxb": block_size[0],
        "nyb": block_size[1],
        "nzb": block_size[2],
        "nguardcells": 1
    }

    PARTIAL_TF_SPEC = {
        "task_function": {
<<<<<<< HEAD
            "language":               "C++",
            "processor":              "GPU",
            "computation_offloading": "OpenACC",
            "cpp_header":             "gpu_tf_hydro.h",
            "cpp_source":             "gpu_tf_hydro.cpp",
            "c2f_source":             "",
            "fortran_source":         ""
=======
            "language":       "C++",
            "processor":      "GPU",
            "cpp_header":     "gpu_tf_hydro.h",
            "cpp_source":     "gpu_tf_hydro.cpp",
            "c2f_source":     "",
            "fortran_source": "",
            "computation_offloading": "OpenACC",
            "variable_index_base": 1
>>>>>>> 98f1055c
        },
        "data_item": {
            "type":           "DataPacket",
            "byte_alignment": 16,
            "header":         "DataPacket_gpu_tf_hydro.h",
            "source":         "DataPacket_gpu_tf_hydro.cpp",
            "module":         ""
        }
    }

    # ----- ADJUST SUBROUTINE GROUP SPECIFICATION TO SPECIFIC PROBLEM
    group_json = group_spec_path.joinpath("Hydro_op1.json")
    if not group_json.is_file():
        msg = f"{group_json} does not exist or is not a file"
        raise ValueError(msg)
    with open(group_json, "r") as fptr:
        group_spec = json.load(fptr)

    # Scratch extents change with dimension
    sz_x = block_size[0] + 2
    sz_y = block_size[1] + 2 if dimension >= 2 else 1
    sz_z = block_size[2] + 2 if dimension == 3 else 1
    extents = f"({sz_x}, {sz_y}, {sz_z})"
    group_spec["scratch"]["_auxC"]["extents"] = extents

    sz_x = 1
    sz_y = 1 if dimension >= 2 else 0
    sz_z = 1 if dimension == 3 else 0
    lbound = f"(tile_lo) - ({sz_x}, {sz_y}, {sz_z})"
    group_spec["scratch"]["_auxC"]["lbound"] = lbound

    for i, each in enumerate(["_flX", "_flY", "_flZ"]):
        fl_size = block_size.copy()
        fl_size[i] += 1

        sz_x = fl_size[0] if i < dimension else 1
        sz_y = fl_size[1] if i < dimension else 1
        sz_z = fl_size[2] if i < dimension else 1
        n_flux = 5 if i < dimension else 1

        extents = f"({sz_x}, {sz_y}, {sz_z}, {n_flux})"
        group_spec["scratch"][each]["extents"] = extents

        lbound = "(tile_lo, 1)" if i < dimension else "(1, 1, 1, 1)"
        group_spec["scratch"][each]["lbound"] = lbound

    # Dump final operation specification
    #
    # This is not for this function to do its job.  However, it is a
    # necessary side effect for TestTaskFunctionAssembler
    filename = f"Hydro_op1_{dimension}D.json"
    group_json = destination.joinpath(filename)
    if (not overwrite) and group_json.exists():
        raise ValueError(f"{group_json} already exists")
    with open(group_json, "w") as fptr:
        json.dump(group_spec, fptr,
                  ensure_ascii=True, allow_nan=False, indent=True)

    group_spec = SubroutineGroup(group_spec, logger)

    # ----- DUMP PARTIAL TF SPECIFICATION
    filename = f"gpu_tf_hydro_partial_{dimension}D.json"
    partial_tf_spec_json = destination.joinpath(filename)
    if (not overwrite) and partial_tf_spec_json.exists():
        msg = f"{partial_tf_spec_json} already exists"
        raise ValueError(msg)
    with open(partial_tf_spec_json, "w") as fptr:
        json.dump(PARTIAL_TF_SPEC, fptr,
                  ensure_ascii=True, allow_nan=False, indent=True)

    # ----- GENERATE TASK FUNCTION SPECIFICATION JSON
    full_tf_spec = destination.joinpath(f"gpu_tf_hydro_{dimension}D.json")
    assembler = TaskFunctionAssembler(
                    "gpu_tf_hydro", TF_CALL_GRAPH,
                    [group_spec], GRID_SPEC, logger
                )
    assembler.to_milhoja_json(full_tf_spec, partial_tf_spec_json, overwrite)

    return full_tf_spec<|MERGE_RESOLUTION|>--- conflicted
+++ resolved
@@ -63,15 +63,6 @@
 
     PARTIAL_TF_SPEC = {
         "task_function": {
-<<<<<<< HEAD
-            "language":               "C++",
-            "processor":              "GPU",
-            "computation_offloading": "OpenACC",
-            "cpp_header":             "gpu_tf_hydro.h",
-            "cpp_source":             "gpu_tf_hydro.cpp",
-            "c2f_source":             "",
-            "fortran_source":         ""
-=======
             "language":       "C++",
             "processor":      "GPU",
             "cpp_header":     "gpu_tf_hydro.h",
@@ -80,7 +71,6 @@
             "fortran_source": "",
             "computation_offloading": "OpenACC",
             "variable_index_base": 1
->>>>>>> 98f1055c
         },
         "data_item": {
             "type":           "DataPacket",
