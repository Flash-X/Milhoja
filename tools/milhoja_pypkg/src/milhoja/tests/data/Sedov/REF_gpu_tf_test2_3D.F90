--- conflicted
+++ resolved
@@ -47,25 +47,18 @@
         use dr_cg_hydroAdvance_mod, ONLY : Hydro_computeFluxesHll_Y_gpu_oacc
         use dr_cg_hydroAdvance_mod, ONLY : Hydro_computeFluxesHll_Z_gpu_oacc
 
-<<<<<<< HEAD
 #ifndef SUPPRESS_ACC_ROUTINE_FOR_METH_IN_APP
-        !$acc routine (Hydro_computeSoundSpeedHll_gpu_oacc) vector
+        !$acc routine (wrapper_Hydro_computeSoundSpeedHll_gpu_oacc) vector
 #endif
 #ifndef SUPPRESS_ACC_ROUTINE_FOR_METH_IN_APP
-        !$acc routine (Hydro_computeFluxesHll_X_gpu_oacc) vector
+        !$acc routine (wrapper_Hydro_computeFluxesHll_X_gpu_oacc) vector
 #endif
 #ifndef SUPPRESS_ACC_ROUTINE_FOR_METH_IN_APP
-        !$acc routine (Hydro_computeFluxesHll_Y_gpu_oacc) vector
+        !$acc routine (wrapper_Hydro_computeFluxesHll_Y_gpu_oacc) vector
 #endif
 #ifndef SUPPRESS_ACC_ROUTINE_FOR_METH_IN_APP
-        !$acc routine (Hydro_computeFluxesHll_Z_gpu_oacc) vector
+        !$acc routine (wrapper_Hydro_computeFluxesHll_Z_gpu_oacc) vector
 #endif
-=======
-        !$acc routine (wrapper_Hydro_computeSoundSpeedHll_gpu_oacc) vector
-        !$acc routine (wrapper_Hydro_computeFluxesHll_X_gpu_oacc) vector
-        !$acc routine (wrapper_Hydro_computeFluxesHll_Y_gpu_oacc) vector
-        !$acc routine (wrapper_Hydro_computeFluxesHll_Z_gpu_oacc) vector
->>>>>>> 262c4507
 
         implicit none
 
