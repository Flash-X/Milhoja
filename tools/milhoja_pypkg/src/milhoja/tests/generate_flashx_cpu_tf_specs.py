--- conflicted
+++ resolved
@@ -63,15 +63,6 @@
 
     PARTIAL_TF_SPEC = {
         "task_function": {
-<<<<<<< HEAD
-            "language":               "Fortran",
-            "processor":              "CPU",
-            "computation_offloading": "",
-            "cpp_header":             "cpu_tf_hydro_Cpp2C.h",
-            "cpp_source":             "cpu_tf_hydro_Cpp2C.cxx",
-            "c2f_source":             "cpu_tf_hydro_C2F.F90",
-            "fortran_source":         "cpu_tf_hydro_mod.F90"
-=======
             "language":       "Fortran",
             "processor":      "CPU",
             "cpp_header":     "cpu_tf_hydro_Cpp2C.h",
@@ -80,7 +71,6 @@
             "fortran_source": "cpu_tf_hydro_mod.F90",
             "computation_offloading": "",
             "variable_index_base": 1
->>>>>>> 98f1055c
         },
         "data_item": {
             "type":           "TileWrapper",
