"""
Automatic unit testing of TaskFunctionAssembler
"""

import os
import json
import shutil
import unittest

from io import StringIO
from pathlib import Path
from contextlib import redirect_stdout

from milhoja import (
    LOG_LEVEL_NONE,
    LogicError,
    BasicLogger,
    SubroutineGroup,
    TaskFunctionAssembler
)
from milhoja.tests import (
    NOT_STR_LIST, NOT_LIST_LIST, NOT_BOOL_LIST, NOT_CLASS_LIST,
    generate_runtime_cpu_tf_specs,
    generate_sedov_cpu_tf_specs,
    generate_sedov_gpu_tf_specs,
    generate_flashx_gpu_tf_specs
)


_FILE_PATH = Path(__file__).resolve().parent
_DATA_PATH = _FILE_PATH.joinpath("data")
_SEDOV_PATH = _DATA_PATH.joinpath("Sedov")
_RUNTIME_PATH = _DATA_PATH.joinpath("runtime")
_FLASHX_PATH = _DATA_PATH.joinpath("FlashX")


class TestTaskFunctionAssembler(unittest.TestCase):
    def setUp(self):
        self.__dst = Path.cwd().joinpath("delete_me")
        if self.__dst.exists():
            shutil.rmtree(self.__dst)
        os.makedirs(self.__dst)

        self.__GRID_SPEC = {
            "dimension": 3,
            "nxb": 16,
            "nyb": 16,
            "nzb": 16,
            "nguardcells": 1
        }
        self.__GRID_JSON = self.__dst.joinpath("grid.json")
        with open(self.__GRID_JSON, "w") as fptr:
            json.dump(self.__GRID_SPEC, fptr)

        self.__logger = BasicLogger(LOG_LEVEL_NONE)

        gpu_spec_fname = self.__dst.joinpath("gpu_tf_hydro_3D.json")
        self.assertFalse(gpu_spec_fname.exists())
        block_size = [
            self.__GRID_SPEC["nxb"],
            self.__GRID_SPEC["nyb"],
            self.__GRID_SPEC["nzb"]
        ]
        filename = generate_flashx_gpu_tf_specs(
                     self.__GRID_SPEC["dimension"], block_size,
                     _FLASHX_PATH, self.__dst, False, self.__logger
                   )
        self.assertEqual(gpu_spec_fname, filename)
        self.assertTrue(gpu_spec_fname.is_file())

        with open(gpu_spec_fname, "r") as fptr:
            tf_spec = json.load(fptr)
        self.__call_graph = tf_spec["task_function"]["subroutine_call_graph"]

        self.__group_json = self.__dst.joinpath("Hydro_op1_3D.json")
        self.__Sedov = TaskFunctionAssembler.from_milhoja_json(
            "gpu_tf_hydro", self.__call_graph,
            [self.__group_json], self.__GRID_JSON,
            self.__logger
        )

    def testFromMilhojaJson(self):
        TaskFunctionAssembler.from_milhoja_json(
            "gpu_tf_hydro", self.__call_graph,
            [self.__group_json], self.__GRID_JSON,
            self.__logger
        )

        for bad in NOT_STR_LIST:
            with self.assertRaises(TypeError):
                TaskFunctionAssembler.from_milhoja_json(
                    bad, self.__call_graph,
                    [self.__group_json], self.__GRID_JSON,
                    self.__logger
                )

        with self.assertRaises(ValueError):
            TaskFunctionAssembler.from_milhoja_json(
                "", self.__call_graph,
                [self.__group_json], self.__GRID_JSON,
                self.__logger
            )

        # TODO: Bad internal call graphs

        for bad in NOT_LIST_LIST:
            with self.assertRaises(TypeError):
                TaskFunctionAssembler.from_milhoja_json(
                    "gpu_tf_hydro", self.__call_graph,
                    bad, self.__GRID_JSON,
                    self.__logger
                )

        with self.assertRaises(ValueError):
            TaskFunctionAssembler.from_milhoja_json(
                "gpu_tf_hydro", self.__call_graph,
                [], self.__GRID_JSON,
                self.__logger
            )

        for bad in ["", self.__dst.joinpath("nope.h5"), self.__dst]:
            with self.assertRaises(ValueError):
                TaskFunctionAssembler.from_milhoja_json(
                    "gpu_tf_hydro", self.__call_graph,
                    [bad], self.__GRID_JSON,
                    self.__logger
                )

        for bad in NOT_STR_LIST:
            with self.assertRaises(TypeError):
                TaskFunctionAssembler.from_milhoja_json(
                    "gpu_tf_hydro", self.__call_graph,
                    [self.__group_json], bad,
                    self.__logger
                )

        for bad in ["", self.__dst.joinpath("nope.h5"), self.__dst]:
            with self.assertRaises(ValueError):
                TaskFunctionAssembler.from_milhoja_json(
                    "gpu_tf_hydro", self.__call_graph,
                    [self.__group_json], bad,
                    self.__logger
                )

        for bad in NOT_CLASS_LIST:
            with self.assertRaises(TypeError):
                TaskFunctionAssembler.from_milhoja_json(
                    "gpu_tf_hydro", self.__call_graph,
                    [self.__group_json], self.__GRID_JSON,
                    bad
                )

    def testConstruction(self):
        group = SubroutineGroup.from_milhoja_json(self.__group_json,
                                                  self.__logger)
        TaskFunctionAssembler(
            "gpu_tf_hydro", self.__call_graph,
            [group], self.__GRID_SPEC,
            self.__logger
        )

        for bad in NOT_STR_LIST:
            with self.assertRaises(TypeError):
                TaskFunctionAssembler(
                    bad, self.__call_graph,
                    [group], self.__GRID_SPEC,
                    self.__logger
                )

        with self.assertRaises(ValueError):
            TaskFunctionAssembler(
                "", self.__call_graph,
                [group], self.__GRID_SPEC,
                self.__logger
            )

        for bad in NOT_LIST_LIST:
            with self.assertRaises(TypeError):
                TaskFunctionAssembler(
                    "gpu_tf_hydro", self.__call_graph,
                    bad, self.__GRID_SPEC,
                    self.__logger
                )

        with self.assertRaises(TypeError):
            TaskFunctionAssembler(
                "gpu_tf_hydro", self.__call_graph,
                group, self.__GRID_SPEC,
                self.__logger
            )

        # Both groups have same name
        with self.assertRaises(LogicError):
            TaskFunctionAssembler(
                "gpu_tf_hydro", self.__call_graph,
                [group, group], self.__GRID_SPEC,
                self.__logger
            )

        for bad in NOT_CLASS_LIST:
            with self.assertRaises(TypeError):
                TaskFunctionAssembler(
                    "gpu_tf_hydro", self.__call_graph,
                    [bad], self.__GRID_SPEC,
                    self.__logger
                )

        for bad in NOT_CLASS_LIST:
            with self.assertRaises(TypeError):
                TaskFunctionAssembler(
                    "gpu_tf_hydro", self.__call_graph,
                    [group], self.__GRID_SPEC,
                    bad
                )

        good_spec = group.specification
        group_2 = SubroutineGroup(good_spec, self.__logger)
        TaskFunctionAssembler(
            "gpu_tf_hydro", self.__call_graph,
            [group_2], self.__GRID_SPEC,
            self.__logger
        )
        # Two groups containing subroutines with same names
        # Rename to avoid same name error
        good_spec["name"] += "_next!"
        group_2 = SubroutineGroup(good_spec, self.__logger)
        with self.assertRaises(LogicError):
            TaskFunctionAssembler(
                "gpu_tf_hydro", self.__call_graph,
                [group, group_2], self.__GRID_SPEC,
                self.__logger
            )

    def testDummyArguments(self):
        expected = [
            "external_hydro_op1_dt",
            "tile_deltas", "tile_hi", "tile_lo",
            "CC_1",
            "scratch_hydro_op1_auxC",
            "scratch_hydro_op1_flX",
            "scratch_hydro_op1_flY",
            "scratch_hydro_op1_flZ",
            "lbdd_CC_1",
            "lbdd_scratch_hydro_op1_auxC",
            "lbdd_scratch_hydro_op1_flX",
            "lbdd_scratch_hydro_op1_flY",
            "lbdd_scratch_hydro_op1_flZ"
        ]
        self.assertEqual(expected, self.__Sedov.dummy_arguments)

    def testArgumentSpecifications(self):
        with self.assertRaises(ValueError):
            self.__Sedov.argument_specification("HeckNo!")

    def testTileMetadata(self):
        expected = {"tile_lo", "tile_hi", "tile_deltas"}
        self.assertEqual(expected, self.__Sedov.tile_metadata_arguments)

    def testGridData(self):
        result = self.__Sedov.grid_data_structures
        self.assertEqual(1, len(result))
        self.assertTrue("CENTER" in result)
        self.assertEqual(set([1]), result["CENTER"])

    def testScratchArguments(self):
        expected = {
            "scratch_hydro_op1_auxC",
            "scratch_hydro_op1_flX",
            "scratch_hydro_op1_flY",
            "scratch_hydro_op1_flZ"
        }
        self.assertEqual(expected, self.__Sedov.scratch_arguments)

    def testExternalArguments(self):
        expected = {"external_hydro_op1_dt"}
        self.assertEqual(expected, self.__Sedov.external_arguments)

    def testRuntimeCpu(self):
        OVERWRITE = False
        EXPECTED = [
            "cpu_tf_ic.json",
            "cpu_tf_dens.json", "cpu_tf_ener.json", "cpu_tf_fused.json",
            "cpu_tf_analysis.json"
        ]

        # Start clean
        if self.__dst.exists():
            shutil.rmtree(self.__dst)
        os.makedirs(self.__dst)

        for each in EXPECTED:
            filename = self.__dst.joinpath(each)
            self.assertFalse(filename.exists())

        generate_runtime_cpu_tf_specs(
            _RUNTIME_PATH, self.__dst,
            OVERWRITE, self.__logger
        )

        for each in EXPECTED:
            filename = self.__dst.joinpath(each)
            self.assertTrue(filename.is_file())

            ref_fname = "REF_" + each
            with open(_RUNTIME_PATH.joinpath(ref_fname), "r") as fptr:
                reference = json.load(fptr)
            with open(filename, "r") as fptr:
                result = json.load(fptr)

            # ----- TEST AT FINER SCALE AS THIS CAN HELP DEBUG FAILURES
            key = "format"
            self.assertTrue(key in reference)
            self.assertTrue(key in result)
            self.assertEqual(reference[key], result[key])

            groups_all = [
                "grid", "task_function", "data_item", "subroutines"
            ]

            self.assertEqual(len(reference), len(result))
            for group in groups_all:
                self.assertTrue(group in reference)
                self.assertTrue(group in result)

                self.assertEqual(len(reference[group]), len(result[group]))
                for key in reference[group]:
                    self.assertTrue(key in result[group])
                    self.assertEqual(reference[group][key],
                                     result[group][key])

            # ----- DEBUG AT COARSEST SCALE AS INTENDED
            self.assertEqual(reference, result)

    def testSedovCpu(self):
        OVERWRITE = False
        EXPECTED = [
            "cpu_tf_ic_{}D.json", "cpu_tf_hydro_{}D.json", "cpu_tf_IQ_{}D.json"
        ]

        # Start clean
        if self.__dst.exists():
            shutil.rmtree(self.__dst)
        os.makedirs(self.__dst)

        for dimension in [1, 2, 3]:
            # Generate all task function specification files
            nxb = 16
            nyb = 16 if dimension >= 2 else 1
            nzb = 16 if dimension == 3 else 1

            for each in EXPECTED:
                filename = self.__dst.joinpath(each.format(dimension))
                self.assertFalse(filename.exists())

            generate_sedov_cpu_tf_specs(
                dimension, [nxb, nyb, nzb],
                _SEDOV_PATH, self.__dst,
                OVERWRITE, self.__logger
            )

            for each in EXPECTED:
                filename = self.__dst.joinpath(each.format(dimension))
                self.assertTrue(filename.is_file())

                ref_fname = "REF_" + each.format(dimension)
                with open(_SEDOV_PATH.joinpath(ref_fname), "r") as fptr:
                    reference = json.load(fptr)
                with open(filename, "r") as fptr:
                    result = json.load(fptr)

                # ----- TEST AT FINER SCALE AS THIS CAN HELP DEBUG FAILURES
                key = "format"
                self.assertTrue(key in reference)
                self.assertTrue(key in result)
                self.assertEqual(reference[key], result[key])

                groups_all = [
                    "grid", "task_function", "data_item", "subroutines"
                ]

                self.assertEqual(len(reference), len(result))
                for group in groups_all:
<<<<<<< HEAD
                    # print(group)
                    # print(reference[group])
                    # print(result[group])
=======
>>>>>>> 98f1055c
                    self.assertTrue(group in reference)
                    self.assertTrue(group in result)

                    # todo::
                    #   * Re-enable these tests to work w/ new module keyword.
                    self.assertEqual(
                        len(reference[group]), len(result[group]),
                        msg=f"{reference} != {result}"
                    )
                    for key in reference[group]:
                        self.assertTrue(key in result[group])
                        self.assertEqual(reference[group][key],
                                         result[group][key])

                # ----- DEBUG AT COARSEST SCALE AS INTENDED
                self.assertEqual(reference, result)

    def testSedovGpu(self):
        # Start clean
        if self.__dst.exists():
            shutil.rmtree(self.__dst)
        os.makedirs(self.__dst)

        for dimension in [1, 2, 3]:
            nxb = 16
            nyb = 16 if dimension >= 2 else 1
            nzb = 16 if dimension == 3 else 1

            filename = f"gpu_tf_hydro_{dimension}D.json"
            tf_spec_fname = self.__dst.joinpath(filename)
            self.assertFalse(tf_spec_fname.exists())
            filename = generate_sedov_gpu_tf_specs(
                         dimension, [nxb, nyb, nzb], _SEDOV_PATH,
                         self.__dst, False, self.__logger
                       )
            self.assertEqual(tf_spec_fname, filename)
            self.assertTrue(tf_spec_fname.is_file())

            filename = f"REF_gpu_tf_hydro_{dimension}D.json"
            with open(_SEDOV_PATH.joinpath(filename), "r") as fptr:
                expected = json.load(fptr)
            with open(tf_spec_fname, "r") as fptr:
                result = json.load(fptr)

            # ----- TEST AT FINER SCALE AS THIS CAN HELP DEBUG FAILURES
            key = "format"
            self.assertTrue(key in expected)
            self.assertTrue(key in result)
            self.assertEqual(expected[key], result[key])

            groups_all = ["grid", "task_function", "data_item", "subroutines"]

            self.maxDiff = None

            self.assertEqual(len(expected), len(result))
            for group in groups_all:
                self.assertTrue(group in expected)
                self.assertTrue(group in result)

                self.assertEqual(len(expected[group]), len(result[group]))
                for key in expected[group]:
                    self.assertTrue(key in result[group])
                    self.assertEqual(expected[group][key], result[group][key])

            # ----- DEBUG AT COARSEST SCALE AS INTENDED
            self.assertEqual(expected, result)

    def testToMilhojaJson(self):
        FILENAME = self.__dst.joinpath("cpu_tf_test.json")
        TF_PARTIAL_JSON = self.__dst.joinpath("cpu_tf_test_partial.json")

        tf_partial_spec = {
            "task_function": {
<<<<<<< HEAD
                "language":               "Fortran",
                "processor":              "CPU",
                "computation_offloading": "",
                "cpp_header":             "cpu_tf_test_Cpp2C.h",
                "cpp_source":             "cpu_tf_test_Cpp2C.cxx",
                "c2f_source":             "cpu_tf_test_C2F.F90",
                "fortran_source":         "cpu_tf_test_mod.F90"
=======
                "language":       "Fortran",
                "processor":      "CPU",
                "cpp_header":     "cpu_tf_test_Cpp2C.h",
                "cpp_source":     "cpu_tf_test_Cpp2C.cxx",
                "c2f_source":     "cpu_tf_test_C2F.F90",
                "fortran_source": "cpu_tf_test_mod.F90",
                "computation_offloading": "",
                "variable_index_base": 1
>>>>>>> 98f1055c
            },
            "data_item": {
                "type":           "TileWrapper",
                "byte_alignment": -1,
                "header":         "Tile_cpu_tf_test.h",
                "source":         "Tile_cpu_tf_test.cxx",
                "module":         ""
            }
        }
        self.assertFalse(TF_PARTIAL_JSON.exists())
        with open(TF_PARTIAL_JSON, "w") as fptr:
            json.dump(tf_partial_spec, fptr)
        self.assertTrue(TF_PARTIAL_JSON.is_file())

        # Confirm correct arguments/functionality
        self.assertFalse(FILENAME.exists())
        self.__Sedov.to_milhoja_json(FILENAME, TF_PARTIAL_JSON, False)
        self.assertTrue(FILENAME.is_file())

        # Confirm we won't overwrite but does warn
        with self.assertRaises(RuntimeError):
            with redirect_stdout(StringIO()) as msg:
                self.__Sedov.to_milhoja_json(FILENAME, TF_PARTIAL_JSON, False)
        warn = msg.getvalue().strip()
        self.assertTrue("WARNING" in warn)
        self.assertTrue(warn.endswith(f"{FILENAME} already exists"))

        # Confirm will overwrite but still warns
        with redirect_stdout(StringIO()) as msg:
            self.__Sedov.to_milhoja_json(FILENAME, TF_PARTIAL_JSON, True)
            warn = msg.getvalue().strip()
        self.assertTrue("WARNING" in warn)
        self.assertTrue(warn.endswith(f"{FILENAME} already exists"))

    def testToMilhojaJsonErrors(self):
        FILENAME = self.__dst.joinpath("cpu_tf_test.json")
        TF_PARTIAL_JSON = self.__dst.joinpath("cpu_tf_test_partial.json")

        tf_partial_spec = {
            "task_function": {
<<<<<<< HEAD
                "language":               "Fortran",
                "processor":              "CPU",
                "computation_offloading": "",
                "cpp_header":             "cpu_tf_test_Cpp2C.h",
                "cpp_source":             "cpu_tf_test_Cpp2C.cxx",
                "c2f_source":             "cpu_tf_test_C2F.F90",
                "fortran_source":         "cpu_tf_test_mod.F90"
=======
                "language":       "Fortran",
                "processor":      "CPU",
                "cpp_header":     "cpu_tf_test_Cpp2C.h",
                "cpp_source":     "cpu_tf_test_Cpp2C.cxx",
                "c2f_source":     "cpu_tf_test_C2F.F90",
                "fortran_source": "cpu_tf_test_mod.F90",
                "computation_offloading": "",
                "variable_index_base": 1
>>>>>>> 98f1055c
            },
            "data_item": {
                "type":           "TileWrapper",
                "byte_alignment": -1,
                "header":         "Tile_cpu_tf_test.h",
                "source":         "Tile_cpu_tf_test.cxx",
                "module":         ""
            }
        }
        self.assertFalse(TF_PARTIAL_JSON.exists())
        with open(TF_PARTIAL_JSON, "w") as fptr:
            json.dump(tf_partial_spec, fptr)
        self.assertTrue(TF_PARTIAL_JSON.is_file())

        # Confirm correct arguments/functionality
        self.assertFalse(FILENAME.exists())
        self.__Sedov.to_milhoja_json(FILENAME, TF_PARTIAL_JSON, False)
        self.assertTrue(FILENAME.is_file())
        os.remove(FILENAME)

        # Bad output filename
        for bad in NOT_STR_LIST:
            self.assertFalse(FILENAME.exists())
            with self.assertRaises(TypeError):
                self.__Sedov.to_milhoja_json(bad, TF_PARTIAL_JSON, False)
            self.assertFalse(FILENAME.exists())

        # Bad partial TF spec filename
        for bad in NOT_STR_LIST:
            self.assertFalse(FILENAME.exists())
            with self.assertRaises(TypeError):
                self.__Sedov.to_milhoja_json(FILENAME, bad, False)
            self.assertFalse(FILENAME.exists())

        # partial TF spec file already exists
        self.assertFalse(FILENAME.exists())
        with self.assertRaises(ValueError):
            self.__Sedov.to_milhoja_json(FILENAME, FILENAME, False)
        self.assertFalse(FILENAME.exists())

        # Bad overwrite argument
        for bad in NOT_BOOL_LIST:
            self.assertFalse(FILENAME.exists())
            with self.assertRaises(TypeError):
                self.__Sedov.to_milhoja_json(FILENAME, TF_PARTIAL_JSON, bad)
            self.assertFalse(FILENAME.exists())<|MERGE_RESOLUTION|>--- conflicted
+++ resolved
@@ -380,12 +380,6 @@
 
                 self.assertEqual(len(reference), len(result))
                 for group in groups_all:
-<<<<<<< HEAD
-                    # print(group)
-                    # print(reference[group])
-                    # print(result[group])
-=======
->>>>>>> 98f1055c
                     self.assertTrue(group in reference)
                     self.assertTrue(group in result)
 
@@ -459,15 +453,6 @@
 
         tf_partial_spec = {
             "task_function": {
-<<<<<<< HEAD
-                "language":               "Fortran",
-                "processor":              "CPU",
-                "computation_offloading": "",
-                "cpp_header":             "cpu_tf_test_Cpp2C.h",
-                "cpp_source":             "cpu_tf_test_Cpp2C.cxx",
-                "c2f_source":             "cpu_tf_test_C2F.F90",
-                "fortran_source":         "cpu_tf_test_mod.F90"
-=======
                 "language":       "Fortran",
                 "processor":      "CPU",
                 "cpp_header":     "cpu_tf_test_Cpp2C.h",
@@ -476,7 +461,6 @@
                 "fortran_source": "cpu_tf_test_mod.F90",
                 "computation_offloading": "",
                 "variable_index_base": 1
->>>>>>> 98f1055c
             },
             "data_item": {
                 "type":           "TileWrapper",
@@ -517,15 +501,6 @@
 
         tf_partial_spec = {
             "task_function": {
-<<<<<<< HEAD
-                "language":               "Fortran",
-                "processor":              "CPU",
-                "computation_offloading": "",
-                "cpp_header":             "cpu_tf_test_Cpp2C.h",
-                "cpp_source":             "cpu_tf_test_Cpp2C.cxx",
-                "c2f_source":             "cpu_tf_test_C2F.F90",
-                "fortran_source":         "cpu_tf_test_mod.F90"
-=======
                 "language":       "Fortran",
                 "processor":      "CPU",
                 "cpp_header":     "cpu_tf_test_Cpp2C.h",
@@ -534,7 +509,6 @@
                 "fortran_source": "cpu_tf_test_mod.F90",
                 "computation_offloading": "",
                 "variable_index_base": 1
->>>>>>> 98f1055c
             },
             "data_item": {
                 "type":           "TileWrapper",
