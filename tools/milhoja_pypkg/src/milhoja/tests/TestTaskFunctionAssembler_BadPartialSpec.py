"""
Automatic unit testing of TaskFunctionAssembler
"""

import os
import copy
import json
import shutil
import unittest

from pathlib import Path

from milhoja import (
    LOG_LEVEL_NONE,
    BasicLogger,
    TaskFunctionAssembler
)
from milhoja.tests import (
    NOT_STR_LIST, NOT_INT_LIST,
    generate_sedov_gpu_tf_specs
)


_FILE_PATH = Path(__file__).resolve().parent
_DATA_PATH = _FILE_PATH.joinpath("data")
_SEDOV_PATH = _DATA_PATH.joinpath("Sedov")


class TestTaskFunctionAssembler_BadPartialSpec(unittest.TestCase):
    def setUp(self):
        self.__dst = Path.cwd().joinpath("delete_me")
        if self.__dst.exists():
            shutil.rmtree(self.__dst)
        os.makedirs(self.__dst)

        GRID_SPEC = {
            "dimension": 3,
            "nxb": 16,
            "nyb": 16,
            "nzb": 16,
            "nguardcells": 1
        }
        GRID_JSON = self.__dst.joinpath("grid.json")
        with open(GRID_JSON, "w") as fptr:
            json.dump(GRID_SPEC, fptr)

        logger = BasicLogger(LOG_LEVEL_NONE)

        gpu_spec_fname = self.__dst.joinpath("gpu_tf_hydro_3D.json")
        self.assertFalse(gpu_spec_fname.exists())
        block_size = [
            GRID_SPEC["nxb"],
            GRID_SPEC["nyb"],
            GRID_SPEC["nzb"]
        ]
        filename = generate_sedov_gpu_tf_specs(
                     GRID_SPEC["dimension"], block_size,
                     _SEDOV_PATH, self.__dst, False, logger
                   )
        self.assertEqual(gpu_spec_fname, filename)
        self.assertTrue(gpu_spec_fname.is_file())

        with open(gpu_spec_fname, "r") as fptr:
            tf_spec = json.load(fptr)
        call_graph = tf_spec["task_function"]["subroutine_call_graph"]

        group_json = self.__dst.joinpath("Hydro_op1_3D.json")
        self.__Sedov = TaskFunctionAssembler.from_milhoja_json(
            "cpu_tf_hydro", call_graph, [group_json], GRID_JSON, logger
        )

        TF_PARTIAL_JSON = self.__dst.joinpath("cpu_tf_test_partial.json")
        self.__partial = {
            "task_function": {
<<<<<<< HEAD
                "language":               "Fortran",
                "processor":              "CPU",
                "computation_offloading": "",
                "cpp_header":             "cpu_tf_test_Cpp2C.h",
                "cpp_source":             "cpu_tf_test_Cpp2C.cxx",
                "c2f_source":             "cpu_tf_test_C2F.F90",
                "fortran_source":         "cpu_tf_test_mod.F90"
=======
                "language":       "Fortran",
                "processor":      "CPU",
                "cpp_header":     "cpu_tf_test_Cpp2C.h",
                "cpp_source":     "cpu_tf_test_Cpp2C.cxx",
                "c2f_source":     "cpu_tf_test_C2F.F90",
                "fortran_source": "cpu_tf_test_mod.F90",
                "computation_offloading": "",
                "variable_index_base": 1
>>>>>>> 98f1055c
            },
            "data_item": {
                "type":           "DataPacket",
                "byte_alignment": 16,
                "header":         "DataPacket_cpu_tf_test.h",
                "source":         "DataPacket_cpu_tf_test.cxx",
                "module":         ""
            }
        }
        self.assertFalse(TF_PARTIAL_JSON.exists())
        with open(TF_PARTIAL_JSON, "w") as fptr:
            json.dump(self.__partial, fptr)
        self.assertTrue(TF_PARTIAL_JSON.is_file())

        FILENAME = self.__dst.joinpath("cpu_tf_test.json")
        self.assertFalse(FILENAME.exists())
        self.__Sedov.to_milhoja_json(FILENAME, TF_PARTIAL_JSON, False)
        self.assertTrue(FILENAME.is_file())
        os.remove(FILENAME)
        os.remove(TF_PARTIAL_JSON)

    def testKeys(self):
        FILENAME = self.__dst.joinpath("cpu_tf_test.json")
        TF_PARTIAL_JSON = self.__dst.joinpath("cpu_tf_test_partial.json")

        for each in ["task_function", "data_item"]:
            bad = copy.deepcopy(self.__partial)
            del bad[each]
            with open(TF_PARTIAL_JSON, "w") as fptr:
                json.dump(bad, fptr)
            with self.assertRaises(ValueError):
                self.__Sedov.to_milhoja_json(FILENAME, TF_PARTIAL_JSON, False)

        bad = copy.deepcopy(self.__partial)
        bad["fail"] = {}
        self.assertEqual(3, len(bad))
        with open(TF_PARTIAL_JSON, "w") as fptr:
            json.dump(bad, fptr)
        with self.assertRaises(ValueError):
            self.__Sedov.to_milhoja_json(FILENAME, TF_PARTIAL_JSON, False)

    def testTaskFunctionKeys(self):
        FILENAME = self.__dst.joinpath("cpu_tf_test.json")
        TF_PARTIAL_JSON = self.__dst.joinpath("cpu_tf_test_partial.json")

        expected = {"language", "processor",
                    "cpp_header", "cpp_source",
                    "c2f_source", "fortran_source",
<<<<<<< HEAD
                    "computation_offloading"}
=======
                    "variable_index_base", "computation_offloading"}
>>>>>>> 98f1055c
        for each in expected:
            bad = copy.deepcopy(self.__partial)
            del bad["task_function"][each]
            with open(TF_PARTIAL_JSON, "w") as fptr:
                json.dump(bad, fptr)
            with self.assertRaises(ValueError):
                self.__Sedov.to_milhoja_json(FILENAME, TF_PARTIAL_JSON, False)

        bad = copy.deepcopy(self.__partial)
        bad["task_function"]["fail"] = {}
<<<<<<< HEAD
        self.assertEqual(8, len(bad["task_function"]))
=======
        # todo:: is this length test even necessary?
        self.assertEqual(len(expected)+1, len(bad["task_function"]))
>>>>>>> 98f1055c
        with open(TF_PARTIAL_JSON, "w") as fptr:
            json.dump(bad, fptr)
        with self.assertRaises(ValueError):
            self.__Sedov.to_milhoja_json(FILENAME, TF_PARTIAL_JSON, False)

    def testDataItemKeys(self):
        FILENAME = self.__dst.joinpath("cpu_tf_test.json")
        TF_PARTIAL_JSON = self.__dst.joinpath("cpu_tf_test_partial.json")

        expected = {"type", "byte_alignment", "header", "source", "module"}
        for each in expected:
            bad = copy.deepcopy(self.__partial)
            del bad["data_item"][each]
            with open(TF_PARTIAL_JSON, "w") as fptr:
                json.dump(bad, fptr)
            with self.assertRaises(ValueError):
                self.__Sedov.to_milhoja_json(FILENAME, TF_PARTIAL_JSON, False)

        bad = copy.deepcopy(self.__partial)
        bad["data_item"]["fail"] = {}
        self.assertEqual(6, len(bad["data_item"]))
        with open(TF_PARTIAL_JSON, "w") as fptr:
            json.dump(bad, fptr)
        with self.assertRaises(ValueError):
            self.__Sedov.to_milhoja_json(FILENAME, TF_PARTIAL_JSON, False)

    def testLanguage(self):
        FILENAME = self.__dst.joinpath("cpu_tf_test.json")
        TF_PARTIAL_JSON = self.__dst.joinpath("cpu_tf_test_partial.json")

        # Can't write sets to JSON
        for bad in NOT_STR_LIST:
            if not isinstance(bad, set):
                bad_spec = copy.deepcopy(self.__partial)
                bad_spec["task_function"]["language"] = bad
                with open(TF_PARTIAL_JSON, "w") as fptr:
                    json.dump(bad_spec, fptr)
                with self.assertRaises(TypeError):
                    self.__Sedov.to_milhoja_json(
                        FILENAME, TF_PARTIAL_JSON, False
                    )

        for bad in ["fail", "Frtran", "Cpp", ""]:
            bad_spec = copy.deepcopy(self.__partial)
            bad_spec["task_function"]["language"] = bad
            with open(TF_PARTIAL_JSON, "w") as fptr:
                json.dump(bad_spec, fptr)
            with self.assertRaises(ValueError):
                self.__Sedov.to_milhoja_json(FILENAME, TF_PARTIAL_JSON, False)

    def testProcessor(self):
        FILENAME = self.__dst.joinpath("cpu_tf_test.json")
        TF_PARTIAL_JSON = self.__dst.joinpath("cpu_tf_test_partial.json")

        # Can't write sets to JSON
        for bad in NOT_STR_LIST:
            if not isinstance(bad, set):
                bad_spec = copy.deepcopy(self.__partial)
                bad_spec["task_function"]["processor"] = bad
                with open(TF_PARTIAL_JSON, "w") as fptr:
                    json.dump(bad_spec, fptr)
                with self.assertRaises(TypeError):
                    self.__Sedov.to_milhoja_json(
                        FILENAME, TF_PARTIAL_JSON, False
                    )

        for bad in ["fail", "cpUu", "gp", ""]:
            bad_spec = copy.deepcopy(self.__partial)
            bad_spec["task_function"]["processor"] = bad
            with open(TF_PARTIAL_JSON, "w") as fptr:
                json.dump(bad_spec, fptr)
            with self.assertRaises(ValueError):
                self.__Sedov.to_milhoja_json(FILENAME, TF_PARTIAL_JSON, False)

    def testComputationOffloading(self):
        FILENAME = self.__dst.joinpath("cpu_tf_test.json")
        TF_PARTIAL_JSON = self.__dst.joinpath("cpu_tf_test_partial.json")

        # Can't write sets to JSON
        for bad in NOT_STR_LIST:
            if not isinstance(bad, set):
                bad_spec = copy.deepcopy(self.__partial)
                bad_spec["task_function"]["computation_offloading"] = bad
                with open(TF_PARTIAL_JSON, "w") as fptr:
                    json.dump(bad_spec, fptr)
                with self.assertRaises(TypeError):
                    self.__Sedov.to_milhoja_json(
                        FILENAME, TF_PARTIAL_JSON, False
                    )

        for bad in ["OpenMp", "OpenACC"]:
            bad_spec = copy.deepcopy(self.__partial)
            bad_spec["task_function"]["computation_offloading"] = bad
            with open(TF_PARTIAL_JSON, "w") as fptr:
                json.dump(bad_spec, fptr)
            with self.assertRaises(ValueError):
                self.__Sedov.to_milhoja_json(FILENAME, TF_PARTIAL_JSON, False)

    def testCppFilenames(self):
        FILENAME = self.__dst.joinpath("cpu_tf_test.json")
        TF_PARTIAL_JSON = self.__dst.joinpath("cpu_tf_test_partial.json")

        # Can't write sets to JSON
        for key in ["cpp_header", "cpp_source"]:
            for bad in NOT_STR_LIST:
                if not isinstance(bad, set):
                    bad_spec = copy.deepcopy(self.__partial)
                    bad_spec["task_function"][key] = bad
                    with open(TF_PARTIAL_JSON, "w") as fptr:
                        json.dump(bad_spec, fptr)
                    with self.assertRaises(TypeError):
                        self.__Sedov.to_milhoja_json(
                            FILENAME, TF_PARTIAL_JSON, False
                        )

            bad_spec = copy.deepcopy(self.__partial)
            bad_spec["task_function"][key] = ""
            with open(TF_PARTIAL_JSON, "w") as fptr:
                json.dump(bad_spec, fptr)
            with self.assertRaises(ValueError):
                self.__Sedov.to_milhoja_json(FILENAME, TF_PARTIAL_JSON, False)

    def testFortranSources(self):
        FILENAME = self.__dst.joinpath("cpu_tf_test.json")
        TF_PARTIAL_JSON = self.__dst.joinpath("cpu_tf_test_partial.json")

        language = self.__partial["task_function"]["language"]
        self.assertEqual("fortran", language.lower())

        # Can't write sets to JSON
        for key in ["c2f_source", "fortran_source"]:
            for bad in NOT_STR_LIST:
                if not isinstance(bad, set):
                    bad_spec = copy.deepcopy(self.__partial)
                    bad_spec["task_function"][key] = bad
                    with open(TF_PARTIAL_JSON, "w") as fptr:
                        json.dump(bad_spec, fptr)
                    with self.assertRaises(TypeError):
                        self.__Sedov.to_milhoja_json(
                            FILENAME, TF_PARTIAL_JSON, False
                        )

            bad_spec = copy.deepcopy(self.__partial)
            bad_spec["task_function"][key] = ""
            with open(TF_PARTIAL_JSON, "w") as fptr:
                json.dump(bad_spec, fptr)
            with self.assertRaises(ValueError):
                self.__Sedov.to_milhoja_json(FILENAME, TF_PARTIAL_JSON, False)

    def testDataItemType(self):
        FILENAME = self.__dst.joinpath("cpu_tf_test.json")
        TF_PARTIAL_JSON = self.__dst.joinpath("cpu_tf_test_partial.json")

        # Can't write sets to JSON
        for bad in NOT_STR_LIST:
            if not isinstance(bad, set):
                bad_spec = copy.deepcopy(self.__partial)
                bad_spec["data_item"]["type"] = bad
                with open(TF_PARTIAL_JSON, "w") as fptr:
                    json.dump(bad_spec, fptr)
                with self.assertRaises(TypeError):
                    self.__Sedov.to_milhoja_json(
                        FILENAME, TF_PARTIAL_JSON, False
                    )

        for bad in ["fail", "Tile", "Packet", ""]:
            bad_spec = copy.deepcopy(self.__partial)
            bad_spec["data_item"]["type"] = bad
            with open(TF_PARTIAL_JSON, "w") as fptr:
                json.dump(bad_spec, fptr)
            with self.assertRaises(ValueError):
                self.__Sedov.to_milhoja_json(FILENAME, TF_PARTIAL_JSON, False)

    def testByteAlignment(self):
        FILENAME = self.__dst.joinpath("cpu_tf_test.json")
        TF_PARTIAL_JSON = self.__dst.joinpath("cpu_tf_test_partial.json")

        item_type = self.__partial["data_item"]["type"]
        self.assertEqual("datapacket", item_type.lower())

        # Can't write sets to JSON
        for bad in NOT_INT_LIST:
            if not isinstance(bad, set):
                bad_spec = copy.deepcopy(self.__partial)
                bad_spec["data_item"]["byte_alignment"] = bad
                with open(TF_PARTIAL_JSON, "w") as fptr:
                    json.dump(bad_spec, fptr)
                with self.assertRaises(TypeError):
                    self.__Sedov.to_milhoja_json(
                        FILENAME, TF_PARTIAL_JSON, False
                    )

        for bad in range(-5, 1):
            bad_spec["data_item"]["byte_alignment"] = bad
            with open(TF_PARTIAL_JSON, "w") as fptr:
                json.dump(bad_spec, fptr)
            with self.assertRaises(ValueError):
                self.__Sedov.to_milhoja_json(FILENAME, TF_PARTIAL_JSON, False)

    def testDataItemFilenames(self):
        FILENAME = self.__dst.joinpath("cpu_tf_test.json")
        TF_PARTIAL_JSON = self.__dst.joinpath("cpu_tf_test_partial.json")

        # Can't write sets to JSON
        for key in ["header", "source"]:
            for bad in NOT_STR_LIST:
                if not isinstance(bad, set):
                    bad_spec = copy.deepcopy(self.__partial)
                    bad_spec["data_item"][key] = bad
                    with open(TF_PARTIAL_JSON, "w") as fptr:
                        json.dump(bad_spec, fptr)
                    with self.assertRaises(TypeError):
                        self.__Sedov.to_milhoja_json(
                            FILENAME, TF_PARTIAL_JSON, False
                        )

            bad_spec = copy.deepcopy(self.__partial)
            bad_spec["data_item"][key] = ""
            with open(TF_PARTIAL_JSON, "w") as fptr:
                json.dump(bad_spec, fptr)
            with self.assertRaises(ValueError):
                self.__Sedov.to_milhoja_json(FILENAME, TF_PARTIAL_JSON, False)

        for bad in NOT_STR_LIST:
            if not isinstance(bad, set):
                bad_spec = copy.deepcopy(self.__partial)
                bad_spec["data_item"]["module"] = bad
                with open(TF_PARTIAL_JSON, "w") as fptr:
                    json.dump(bad_spec, fptr)
                with self.assertRaises(TypeError):
                    self.__Sedov.to_milhoja_json(
                        FILENAME, TF_PARTIAL_JSON, False
                    )<|MERGE_RESOLUTION|>--- conflicted
+++ resolved
@@ -72,15 +72,6 @@
         TF_PARTIAL_JSON = self.__dst.joinpath("cpu_tf_test_partial.json")
         self.__partial = {
             "task_function": {
-<<<<<<< HEAD
-                "language":               "Fortran",
-                "processor":              "CPU",
-                "computation_offloading": "",
-                "cpp_header":             "cpu_tf_test_Cpp2C.h",
-                "cpp_source":             "cpu_tf_test_Cpp2C.cxx",
-                "c2f_source":             "cpu_tf_test_C2F.F90",
-                "fortran_source":         "cpu_tf_test_mod.F90"
-=======
                 "language":       "Fortran",
                 "processor":      "CPU",
                 "cpp_header":     "cpu_tf_test_Cpp2C.h",
@@ -89,7 +80,6 @@
                 "fortran_source": "cpu_tf_test_mod.F90",
                 "computation_offloading": "",
                 "variable_index_base": 1
->>>>>>> 98f1055c
             },
             "data_item": {
                 "type":           "DataPacket",
@@ -138,11 +128,7 @@
         expected = {"language", "processor",
                     "cpp_header", "cpp_source",
                     "c2f_source", "fortran_source",
-<<<<<<< HEAD
-                    "computation_offloading"}
-=======
                     "variable_index_base", "computation_offloading"}
->>>>>>> 98f1055c
         for each in expected:
             bad = copy.deepcopy(self.__partial)
             del bad["task_function"][each]
@@ -153,12 +139,8 @@
 
         bad = copy.deepcopy(self.__partial)
         bad["task_function"]["fail"] = {}
-<<<<<<< HEAD
-        self.assertEqual(8, len(bad["task_function"]))
-=======
         # todo:: is this length test even necessary?
         self.assertEqual(len(expected)+1, len(bad["task_function"]))
->>>>>>> 98f1055c
         with open(TF_PARTIAL_JSON, "w") as fptr:
             json.dump(bad, fptr)
         with self.assertRaises(ValueError):
