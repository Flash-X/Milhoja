[flake8]
exclude =
    .tox
    build
    dist
per-file-ignores =
    # Do not apply PEP8 to __init__.py files
    src/milhoja/__init__.py:F401
    src/milhoja/tests/__init__.py:F401
    # TODO: Temporarily quiet too long lines for code generators *only*
    src/milhoja/TaskFunctionGenerator_cpu_cpp.py:E501
<<<<<<< HEAD
    src/milhoja/TaskFunctionGenerator_OpenACC_F.py:E501
    src/milhoja/TileWrapperGenerator_cpp.py:E501
=======
    src/milhoja/TileWrapperGenerator_cpp.py:E501
max-line-length = 80
>>>>>>> 3c885805
<|MERGE_RESOLUTION|>--- conflicted
+++ resolved
@@ -9,10 +9,6 @@
     src/milhoja/tests/__init__.py:F401
     # TODO: Temporarily quiet too long lines for code generators *only*
     src/milhoja/TaskFunctionGenerator_cpu_cpp.py:E501
-<<<<<<< HEAD
     src/milhoja/TaskFunctionGenerator_OpenACC_F.py:E501
     src/milhoja/TileWrapperGenerator_cpp.py:E501
-=======
-    src/milhoja/TileWrapperGenerator_cpp.py:E501
-max-line-length = 80
->>>>>>> 3c885805
+max-line-length = 80