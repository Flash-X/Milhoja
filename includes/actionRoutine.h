--- conflicted
+++ resolved
@@ -12,11 +12,8 @@
 #ifndef ACTION_ROUTINE_H__
 #define ACTION_ROUTINE_H__
 
-<<<<<<< HEAD
 #include "DataItem.h"
-=======
 #include <memory>
->>>>>>> 198f7da1
 
 namespace orchestration {
 
