--- conflicted
+++ resolved
@@ -17,12 +17,8 @@
 #include "Grid_RealVect.h"
 #include "Grid_IntVect.h"
 #include "Tile.h"
-<<<<<<< HEAD
 #include "TileIter.h"
-#include "runtimeTask.h"
-=======
 #include "actionRoutine.h"
->>>>>>> 7a692ffd
 
 namespace orchestration {
 
@@ -31,24 +27,14 @@
     ~Grid(void) { instantiated_ = false; }
 
     static Grid& instance(void);
-<<<<<<< HEAD
     static void  instantiate(void);
     virtual void destroyDomain(void) {}
-=======
-
-    void    initDomain(const RealVect& probMin,
-                       const RealVect& probMax,
-                       const IntVect& nBlocks,
-                       const unsigned int nVars,
-                       ACTION_ROUTINE initBlock);
-    void    destroyDomain(void);
->>>>>>> 7a692ffd
 
     amrex::MultiFab&   unk(void)       { return (*unk_); }
     amrex::Geometry&   geometry(void)  { return amrcore_->Geom(0); }
 
     // Pure virtual functions that must be implemented by derived class.
-    virtual void  initDomain(TASK_FCN initBlock) = 0;
+    virtual void  initDomain(ACTION_ROUTINE initBlock) = 0;
     virtual RealVect       getProbLo() const = 0;
     virtual RealVect       getProbHi() const = 0;
     virtual unsigned int   getMaxRefinement() const = 0;
