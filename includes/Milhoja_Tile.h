#ifndef MILHOJA_TILE_H__
#define MILHOJA_TILE_H__

#include "Milhoja_DataItem.h"
#include "Milhoja_FArray4D.h"
#include "Milhoja_IntVect.h"

namespace milhoja {

/**
 * \brief Provides access to pointers to physical data.
 *
 * When iterating over the domain, a Tile Iterator returns
 * Tiles which store indices to the correct location in the
 * physical data arrays. Tile inherits from DataItem. Tile is
 * an abstract class, each AMR package must implement its own
 * version of most of the member functions.
 *
 * \todo Create readonly versions of data getters?
 */
class Tile : public DataItem {
public:
    Tile(void);
    virtual ~Tile(void);

    Tile(Tile&)                  = delete;
    Tile(const Tile&)            = delete;
    Tile(Tile&&)                 = delete;
    Tile& operator=(Tile&)       = delete;
    Tile& operator=(const Tile&) = delete;
    Tile& operator=(Tile&&)      = delete;

    // Union of tile index information across all Grid backends.  Each backend
    // should be able to construct the Tile's unique index from a subset of
    // these.
    virtual unsigned int level(void) const = 0;
    virtual int          gridIndex(void) const = 0;
    virtual int          tileIndex(void) const = 0;

    virtual unsigned int        nCcVariables(void) const = 0;
    virtual unsigned int        nFluxVariables(void) const = 0;
<<<<<<< HEAD
#ifdef FULL_MILHOJAGRID
=======
#ifdef RUNTIME_MUST_USE_TILEITER
>>>>>>> 5f4cb1a3
    virtual RealVect            deltas(void) const;
#else
    virtual RealVect            deltas(void) const = 0;
#endif
    virtual IntVect             lo(void) const = 0;
    virtual IntVect             hi(void) const = 0;
    virtual IntVect             loGC(void) const = 0;
    virtual IntVect             hiGC(void) const = 0;
    virtual FArray4D            data(void) = 0;
    virtual Real*               dataPtr(void) = 0;
    virtual FArray4D            fluxData(const unsigned int dir) = 0;
    virtual std::vector<Real*>  fluxDataPtrs(void) = 0;

#ifdef FULL_MILHOJAGRID
    virtual RealVect     getCenterCoords(void) const;
#endif
};

}

#endif
<|MERGE_RESOLUTION|>--- conflicted
+++ resolved
@@ -39,11 +39,7 @@
 
     virtual unsigned int        nCcVariables(void) const = 0;
     virtual unsigned int        nFluxVariables(void) const = 0;
-<<<<<<< HEAD
-#ifdef FULL_MILHOJAGRID
-=======
 #ifdef RUNTIME_MUST_USE_TILEITER
->>>>>>> 5f4cb1a3
     virtual RealVect            deltas(void) const;
 #else
     virtual RealVect            deltas(void) const = 0;
