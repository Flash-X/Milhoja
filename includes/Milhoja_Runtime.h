/**
 * \file    Milhoja_Runtime.h
 *
 * \brief 
 *
 */

#ifndef MILHOJA_RUNTIME_H__
#define MILHOJA_RUNTIME_H__

#include <string>

#include <mpi.h>

#include "Milhoja.h"
#include "Milhoja_ThreadTeam.h"
#ifndef RUNTIME_USES_TILEITER
#include "Milhoja_FlashxrTileRaw.h"
#endif
#include "Milhoja_TileWrapper.h"
#include "Milhoja_DataPacket.h"
#include "Milhoja_RuntimeAction.h"

<<<<<<< HEAD
//#ifdef MILHOJA_GPUS_SUPPORTED
=======
#ifdef RUNTIME_SUPPORT_DATAPACKETS
>>>>>>> bae6cac9
#include "Milhoja_MoverUnpacker.h"
//#endif

namespace milhoja {

class Runtime {
public:
    ~Runtime(void);

    Runtime(Runtime&)                  = delete;
    Runtime(const Runtime&)            = delete;
    Runtime(Runtime&&)                 = delete;
    Runtime& operator=(Runtime&)       = delete;
    Runtime& operator=(const Runtime&) = delete;
    Runtime& operator=(Runtime&&)      = delete;

    static void          initialize(const unsigned int nTeams,
                                     const unsigned int nThreadsPerTeam,
                                     const unsigned int nStreams,
                                     const std::size_t nBytesInCpuMemoryPool,
                                     const std::size_t nBytesInGpuMemoryPools);
    static Runtime&      instance(void);
    void                 finalize(void);

    unsigned int   nMaxThreadsPerTeam(void) const {
        return maxThreadsPerTeam_;
    }

#ifndef RUNTIME_USES_TILEITER
    void setupPipelineForCpuTasks(const std::string& actionName,
                         const RuntimeAction& cpuAction);
    void pushTileToPipeline(const std::string& actionName,
			    const TileWrapper& prototype,
			    const FlashxrTileRawPtrs& tP,
			    const FlashxTileRawInts& tI,
			    const FlashxTileRawReals& tR);
    void teardownPipelineForCpuTasks(const std::string& actionName);
#endif
    void executeCpuTasks(const std::string& actionName,
                         const RuntimeAction& cpuAction,
                         const TileWrapper& prototype);
<<<<<<< HEAD
    void setupPipelineForGpuTasks(const std::string& bundleName,
                         const unsigned int stagger_usec,
                         const RuntimeAction& gpuAction,
                         const DataPacket& packetPrototype);
    void pushTileToGpuPipeline(const std::string& bundleName,
                         const DataPacket& packetPrototype,
			    const FlashxrTileRawPtrs& tP,
			    const FlashxTileRawInts& tI,
			    const FlashxTileRawReals& tR);
    void teardownPipelineForGpuTasks(const std::string& bundleName);
#ifdef MILHOJA_GPUS_SUPPORTED
=======
#ifdef RUNTIME_SUPPORT_DATAPACKETS
>>>>>>> bae6cac9
    void executeGpuTasks(const std::string& actionName,
                         const unsigned int nDistributorThreads,
                         const unsigned int stagger_usec,
                         const RuntimeAction& gpuAction,
                         const DataPacket& packetPrototype);
#  ifdef MILHOJA_TIMED_PIPELINE_CONFIGS
    void executeGpuTasks_timed(const std::string& actionName,
                               const unsigned int nDistributorThreads,
                               const unsigned int stagger_usec,
                               const RuntimeAction& gpuAction,
                               const DataPacket& packetPrototype,
                               const unsigned int stepNumber,
                               const MPI_Comm comm);
#  endif
#  ifdef MILHOJA_ADDTL_PIPELINE_CONFIGS
    void executeCpuGpuTasks(const std::string& bundleName,
                            const RuntimeAction& cpuAction,
                            const TileWrapper& tilePrototype,
                            const RuntimeAction& gpuAction,
                            const DataPacket& packetPrototype);
    void executeExtendedGpuTasks(const std::string& bundleName,
                                 const unsigned int nDistributorThreads,
                                 const RuntimeAction& gpuAction,
                                 const RuntimeAction& postGpuAction,
                                 const DataPacket& packetPrototype);
    void executeCpuGpuSplitTasks(const std::string& bundleName,
                                 const unsigned int nDistributorThreads,
                                 const unsigned int stagger_usec,
                                 const RuntimeAction& cpuAction,
                                 const TileWrapper& tilePrototype,
                                 const RuntimeAction& gpuAction,
                                 const DataPacket& packetPrototype,
                                 const unsigned int nTilesPerCpuTurn);
#    ifdef MILHOJA_TIMED_PIPELINE_CONFIGS
    void executeCpuGpuSplitTasks_timed(const std::string& bundleName,
                                       const unsigned int nDistributorThreads,
                                       const unsigned int stagger_usec,
                                       const RuntimeAction& cpuAction,
                                       const TileWrapper& tilePrototype,
                                       const RuntimeAction& gpuAction,
                                       const DataPacket& packetPrototype,
                                       const unsigned int nTilesPerCpuTurn,
                                       const unsigned int stepNumber,
                                       const MPI_Comm comm);
#    endif
    void executeExtendedCpuGpuSplitTasks(const std::string& bundleName,
                                         const unsigned int nDistributorThreads,
                                         const RuntimeAction& actionA_cpu,
                                         const RuntimeAction& actionA_gpu,
                                         const RuntimeAction& postActionB_cpu,
                                         const DataPacket& packetPrototype,
                                         const unsigned int nTilesPerCpuTurn);
    void executeCpuGpuWowzaTasks(const std::string& bundleName,
                                 const RuntimeAction& actionA_cpu,
                                 const TileWrapper& tilePrototype,
                                 const RuntimeAction& actionA_gpu,
                                 const RuntimeAction& actionB_gpu,
                                 const DataPacket& packetPrototypeA,
                                 const DataPacket& packetPrototypeB,
                                 const unsigned int nTilesPerCpuTurn);
    void executeTasks_FullPacket(const std::string& bundleName,
                                 const RuntimeAction& cpuAction,
                                 const RuntimeAction& gpuAction,
                                 const RuntimeAction& postGpuAction,
                                 const DataPacket& packetPrototype);
#  endif
#endif

private:
    Runtime(void);

    static unsigned int    nTeams_; 
    static unsigned int    maxThreadsPerTeam_;
    static bool            initialized_;
    static bool            finalized_;
<<<<<<< HEAD
    int                    nTilesPerPacket_;
    std::shared_ptr<DataPacket> packet_gpu_;

    ThreadTeam**     teams_;

=======
#ifdef RUNTIME_SUPPORT_DATAPACKETS
#  ifdef RUNTIME_SUPPORT_PUSH
    int                    nTilesPerPacket_;
    std::shared_ptr<DataPacket> packet_gpu_;
#  endif
#endif

    ThreadTeam**     teams_;

#ifdef RUNTIME_SUPPORT_DATAPACKETS
>>>>>>> bae6cac9
    MoverUnpacker    gpuToHost1_;
#ifdef MILHOJA_GPUS_SUPPORTED
    MoverUnpacker    gpuToHost2_;
#endif
};

}

#endif
<|MERGE_RESOLUTION|>--- conflicted
+++ resolved
@@ -14,20 +14,16 @@
 
 #include "Milhoja.h"
 #include "Milhoja_ThreadTeam.h"
-#ifndef RUNTIME_USES_TILEITER
+#ifndef RUNTIME_MUST_USE_TILEITER
 #include "Milhoja_FlashxrTileRaw.h"
 #endif
 #include "Milhoja_TileWrapper.h"
 #include "Milhoja_DataPacket.h"
 #include "Milhoja_RuntimeAction.h"
 
-<<<<<<< HEAD
-//#ifdef MILHOJA_GPUS_SUPPORTED
-=======
 #ifdef RUNTIME_SUPPORT_DATAPACKETS
->>>>>>> bae6cac9
 #include "Milhoja_MoverUnpacker.h"
-//#endif
+#endif
 
 namespace milhoja {
 
@@ -54,7 +50,7 @@
         return maxThreadsPerTeam_;
     }
 
-#ifndef RUNTIME_USES_TILEITER
+#ifndef RUNTIME_MUST_USE_TILEITER
     void setupPipelineForCpuTasks(const std::string& actionName,
                          const RuntimeAction& cpuAction);
     void pushTileToPipeline(const std::string& actionName,
@@ -67,7 +63,8 @@
     void executeCpuTasks(const std::string& actionName,
                          const RuntimeAction& cpuAction,
                          const TileWrapper& prototype);
-<<<<<<< HEAD
+#ifdef RUNTIME_SUPPORT_DATAPACKETS
+#  ifndef RUNTIME_MUST_USE_TILEITER
     void setupPipelineForGpuTasks(const std::string& bundleName,
                          const unsigned int stagger_usec,
                          const RuntimeAction& gpuAction,
@@ -78,10 +75,7 @@
 			    const FlashxTileRawInts& tI,
 			    const FlashxTileRawReals& tR);
     void teardownPipelineForGpuTasks(const std::string& bundleName);
-#ifdef MILHOJA_GPUS_SUPPORTED
-=======
-#ifdef RUNTIME_SUPPORT_DATAPACKETS
->>>>>>> bae6cac9
+#  endif
     void executeGpuTasks(const std::string& actionName,
                          const unsigned int nDistributorThreads,
                          const unsigned int stagger_usec,
@@ -157,27 +151,24 @@
     static unsigned int    maxThreadsPerTeam_;
     static bool            initialized_;
     static bool            finalized_;
-<<<<<<< HEAD
+#if defined(RUNTIME_SUPPORT_DATAPACKETS) && defined(RUNTIME_SUPPORT_PUSH)
     int                    nTilesPerPacket_;
+#endif
+#ifndef RUNTIME_MUST_USE_TILEITER
+#  ifdef RUNTIME_SUPPORT_DATAPACKETS
     std::shared_ptr<DataPacket> packet_gpu_;
-
-    ThreadTeam**     teams_;
-
-=======
-#ifdef RUNTIME_SUPPORT_DATAPACKETS
-#  ifdef RUNTIME_SUPPORT_PUSH
-    int                    nTilesPerPacket_;
-    std::shared_ptr<DataPacket> packet_gpu_;
+#  else
+    std::unique_ptr<void> packet_gpu_;
 #  endif
 #endif
 
     ThreadTeam**     teams_;
 
 #ifdef RUNTIME_SUPPORT_DATAPACKETS
->>>>>>> bae6cac9
     MoverUnpacker    gpuToHost1_;
-#ifdef MILHOJA_GPUS_SUPPORTED
+#ifdef MILHOJA_ADDTL_PIPELINE_CONFIGS
     MoverUnpacker    gpuToHost2_;
+#endif
 #endif
 };
 
