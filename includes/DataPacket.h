--- conflicted
+++ resolved
@@ -4,11 +4,7 @@
 #include <deque>
 #include <memory>
 
-<<<<<<< HEAD
-#include "TileAmrex.h"
-=======
 #include "DataItem.h"
->>>>>>> 7a692ffd
 
 namespace orchestration {
 
@@ -17,17 +13,6 @@
 //        resizing when the runtime is active?
 class DataPacket : public DataItem {
 public:
-<<<<<<< HEAD
-    int                id = -1;
-    std::deque<TileAmrex>   tileList;
-
-    DataPacket(void)  { clear(); }
-    ~DataPacket(void) { clear(); }
-
-    // TODO: Do we need to do something elementwise to make certain that 
-    //       we are managing memory correctly?
-    void clear(void) { id = -1; std::deque<TileAmrex>().swap(this->tileList); }
-=======
     DataPacket(void) : DataItem{} { clear(); }
     ~DataPacket(void)             { clear(); }
 
@@ -46,7 +31,6 @@
     //       we are managing memory correctly?
     void clear(void) 
             { id_ = -1; std::deque<std::shared_ptr<DataItem>>().swap(this->subItems_); }
->>>>>>> 7a692ffd
 
 private:
     DataPacket(DataPacket&) = delete;
