--- conflicted
+++ resolved
@@ -95,18 +95,11 @@
             f.write("THREADED_DISTRIBUTOR = false\n")
 
 
-<<<<<<< HEAD
     # Copy par file into build dir
     if args.par is not None:
         print("Copying par file "+args.par+" as Flash_par.h")
         parFile = os.path.join(siteDir,args.par)
         shutil.copy(parFile,os.path.join(buildDir,'Flash_par.h'))
-=======
-    # Copy par file into build dir as Flash_par.h
-    print("Copying par file "+args.par+" as Flash_par.h")
-    parFile = os.path.join(siteDir,args.par)
-    shutil.copy(parFile,os.path.join(buildDir,'Flash_par.h'))
->>>>>>> afddbcaf
 
     # Copy Flash_ND.h and constants_ND.h to build dir as Flash.h and constants.h
     flashH = os.path.join(testDir,'Flash_{}D.h'.format(args.dim))
