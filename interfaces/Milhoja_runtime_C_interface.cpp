/** C/C++ interoperability layer - compile C++ code with C linkage convention
 *
 * The C interfaces do not consititute true C interfaces.  Indeed, it was
 * designed to be used by the Fortran/C interoperability layer.  For example,
 * milhoja_grid_init_c takes an MPI communicator in the form of an int, which
 * is intimately related to Fortran.  In addition, the C interface uses int
 * instead of unsigned int.  This constraint would not be necessary for a C
 * interface, but is required for use by the Fortran/C layer.
 *
 * Given this tight coupling to Fortran, the index sets made public in the C
 * interfaces (e.g. level, variable, and spatial) shall match those exposed in
 * the Fortran interface.  This could be advantageous as some arguments given to
 * this C interface could be pointers to Fortran variables.  Therefore, writing 
 * to Fortran variables directly here with correct index translations could lead
 * to better performance and simpler code in the Fortran/C interoperability
 * layer.
 *
 * Index set definitions
 *   - refinement level index set
 *        - [1, ..., MAX(int)] with level i being coarser than level i+1
 *   - UNK variables index set
 *        - [1, ..., MAX(int)]
 *   - Mesh element global spatial index set
 *        - Along any dimension in mesh that is <= NDIM,
 *             [NGUARD-1, nBlocks_i * nCells_i + NGUARD];
 *          otherwise, 1.  The full index set is therefore Ii x Ij x Ik.
 *        - These are 1-based in the sense that the first interior cell
 *          is associated with index (1,1,1) as opposed to (0,0,0)
 *
 * Routines that accept arrays whose elements are associated with the
 * dimensions of the physical domain shall only read or write those elements
 * associated with the dimensions at or less than NDIM.  For those arguments
 * being written to or updated, calling code is, therefore, responsible for
 * setting those elements above NDIM as required by the calling code.  The code
 * in the C interface, cannot know how to set such values for all calling code.
 * This also implies that this interface does not assume nor require that such
 * arrays have sensible data above NDIM.
 *
 * In the interest of explicit, defensive programming and easing maintenance,
 * all casting from given types (e.g. int) to Milhoja types (e.g. unsigned int),
 * should occur in this layer and shall be written out explicitly, regardless of
 * correctness if handled by implicit casting.  All casts should be error
 * checked where necessary for overflow or loss of precision.  This layer does
 * not presume to know how the data will be used and therefore no sanity
 * checking of values shall be done here --- the error checking is just to
 * ensure correct casting.  Note that floating point variables shall appear in
 * function interfaces as Reals and not cast to float nor double.
 *
 * Each routine in the C interface shall be a function that returns an integer.
 * These functions shall return MILHOJA_SUCCESS upon successful execution.  They
 * shall return a unique (across all functions in the complete C interface)
 * error code different from MILHOJA_SUCCESS otherwise.
 *
 * All calls to Milhoja C++ code shall be wrapped in a try/catch block so that
 * any and all exceptions are caught and handled appropriately.  This mechanism
 * shall catch all exceptions based on std::exception so that the underlying
 * error message can be captured and made available to calling code.  It shall
 * also catch all other exceptions and handle these appropriately as well,
 * albeit without being able to provide calling code with a useful error
 * message.
 *
 * \todo Add definitions for how to deal with data above NDIM.  Should
 *       spatial index be 1?  deltas zero?  zMin/zMax?
 * 
 * \todo Much of this is the design of this layer and should, therefore, be
 * moved to the developer's guide or a dedicated design document.
 *
 * \todo Should we have something like milhoja::Integer and
 * milhoja::SizeT so that we match the use of milhoja::Real?
 *
 * \todo In some places, we use pointers to C++ classes as well as function
 * pointers declared using C++ syntax.  Also, data types such as Real are
 * in C++ namespaces.  Does any of this break C linkage/calling convention?  In
 * particular, this emphasizes the notion that this C interface is not intended
 * to be called from actual C code.
 */

#include <iostream>

#include "Milhoja.h"
#include "Milhoja_interface_error_codes.h"
#include "Milhoja_actionRoutine.h"
#include "Milhoja_Runtime.h"
#include "Milhoja_RuntimeBackend.h"
#include "Milhoja_TileWrapper.h"

extern "C" {
    /**
     * Perform all Milhoja initializations needed for calling code to begin
     * using its runtime infrastructure.  The Milhoja grid infrastructure must
     * be initialized before calling this routine.  See the documentation for
     * milhoja_grid_init_c for more information.
     *
     * \todo Allow calling code to specify the log's filename.
     *
     * \param nThreadTeams           The number of thread teams to use
     * \param nThreadsPerTeam        The number of threads to be assigned to each
     *                               team
     * \param nStreams               The number of streams to use
     * \param nBytesInCpuMemoryPool  The number of bytes to allocate in CPU memory
     *                               pool
     * \param nBytesInGpuMemoryPools The number of bytes to allocate in memory
     *                               pools associated with GPU (e.g., pinned &
     *                               GPU)
     *
     * \return The milhoja error code
     */
    int    milhoja_runtime_init_c(const int nThreadTeams, const int nThreadsPerTeam,
                                  const int nStreams,
                                  const size_t nBytesInCpuMemoryPool,
                                  const size_t nBytesInGpuMemoryPools) {
        if (nThreadTeams < 0) {
            std::cerr << "[milhoja_runtime_init_c] nThreadTeams is negative" << std::endl;
            return MILHOJA_ERROR_N_THREAD_TEAMS_NEGATIVE;
        } else if (nThreadsPerTeam < 0) {
            std::cerr << "[milhoja_runtime_init_c] nThreadsPerTeam is negative" << std::endl;
            return MILHOJA_ERROR_N_THREADS_PER_TEAM_NEGATIVE;
        } else if (nStreams < 0) {
            std::cerr << "[milhoja_runtime_init_c] nStreams is negative" << std::endl;
            return MILHOJA_ERROR_N_STREAMS_NEGATIVE;
        }

        unsigned int   nThreadTeams_ui    = static_cast<unsigned int>(nThreadTeams);
        unsigned int   nThreadsPerTeam_ui = static_cast<unsigned int>(nThreadsPerTeam);
        unsigned int   nStreams_ui        = static_cast<unsigned int>(nStreams);

        try {
            milhoja::Runtime::initialize(nThreadTeams_ui, nThreadsPerTeam_ui,
                                         nStreams_ui,
                                         nBytesInCpuMemoryPool,
                                         nBytesInGpuMemoryPools);
        } catch (const std::exception& exc) {
            std::cerr << exc.what() << std::endl;
            return MILHOJA_ERROR_UNABLE_TO_INIT_RUNTIME;
        } catch (...) {
            std::cerr << "[milhoja_runtime_init_c] Unknown error caught" << std::endl;
            return MILHOJA_ERROR_UNABLE_TO_INIT_RUNTIME;
        }

        return MILHOJA_SUCCESS;
    }

    /**
     * Finalize the runtime infrastructure.  Calling code should call this
     * routine before finalizing the grid infrastructure.
     *
     * \return The milhoja error code
     */
    int    milhoja_runtime_finalize_c(void) {
        try {
            milhoja::Runtime::instance().finalize();
        } catch (const std::exception& exc) {
            std::cerr << exc.what() << std::endl;
            return MILHOJA_ERROR_UNABLE_TO_FINALIZE_RUNTIME;
        } catch (...) {
            std::cerr << "[milhoja_runtime_finalize_c] Unknown error caught" << std::endl;
            return MILHOJA_ERROR_UNABLE_TO_FINALIZE_RUNTIME;
        }

        return MILHOJA_SUCCESS;
    }

    /**
     * The runtime presently has a rudimentary memory manager.  In order to run
     * simulations for a significant number of steps without exhausting GPU
     * memory, simulations must reset the runtime/memory manager at each step.
     * This is a temporary workaround until a proper memory manager is
     * implemented.
     *
     * \todo Remove once we have a proper runtime memory manager.
     *
     * \return The milhoja error code
     */
    int   milhoja_runtime_reset_c(void) {
        try {
            milhoja::RuntimeBackend::instance().reset();
        } catch (const std::exception& exc) {
            std::cerr << exc.what() << std::endl;
            return MILHOJA_ERROR_UNABLE_TO_RESET_RUNTIME;
        } catch (...) {
            std::cerr << "[milhoja_runtime_reset_c] Unknown error caught" << std::endl;
            return MILHOJA_ERROR_UNABLE_TO_RESET_RUNTIME;
        }

        return MILHOJA_SUCCESS;
    }

    /**
     * Instruct the runtime to set up the pipeline for the CPU-only thread team
     * configuration.
     *
     * \param taskFunction   The computational work to apply identically to each
     *                       block
     * \param nThreads       The number of threads that the single thread team
     *                       should activate.
     *
     * \return The milhoja error code
     */
    int   milhoja_runtime_setup_pipeline_cpu_c(milhoja::ACTION_ROUTINE taskFunction,
                                              const int nThreads) {
       if (nThreads < 0) {
           std::cerr << "[milhoja_runtime_setup_pipeline_cpu_c] nThreads is negative" << std::endl;
           return MILHOJA_ERROR_N_THREADS_NEGATIVE;
       }
       unsigned int    nThreads_ui = static_cast<unsigned int>(nThreads);

       milhoja::RuntimeAction     action;
       action.name            = "Lazy Action Name";
       action.nInitialThreads = nThreads_ui;
       action.teamType        = milhoja::ThreadTeamDataType::BLOCK;
       action.nTilesPerPacket = 0;
       action.routine         = taskFunction;

       try {
           milhoja::Runtime::instance().setupPipelineForCpuTasks("Lazy Bundle Name",
                                                        action);
       } catch (const std::exception& exc) {
           std::cerr << exc.what() << std::endl;
           return MILHOJA_ERROR_UNABLE_TO_SETUP_PIPELINE;
       } catch (...) {
           std::cerr << "[milhoja_runtime_setup_pipeline_cpu_c] Unknown error caught" << std::endl;
           return MILHOJA_ERROR_UNABLE_TO_SETUP_PIPELINE;
       }

       return MILHOJA_SUCCESS;
    }

    /**
     * Instruct the runtime to tear down the pipeline for the CPU-only thread team
     * configuration.
     *
     * \param nThreads       The number of threads that the single thread team
     *                       should have activated.
     *
     * \return The milhoja error code
     */
    int   milhoja_runtime_teardown_pipeline_cpu_c(const int nThreads) {
       if (nThreads < 0) {
           std::cerr << "[milhoja_runtime_teardown_pipeline_cpu_c] nThreads is negative" << std::endl;
           return MILHOJA_ERROR_N_THREADS_NEGATIVE;
       }

       try {
	 milhoja::Runtime::instance().teardownPipelineForCpuTasks("Lazy Bundle Name");
       } catch (const std::exception& exc) {
           std::cerr << exc.what() << std::endl;
           return MILHOJA_ERROR_UNABLE_TO_TEARDOWN_PIPELINE;
       } catch (...) {
           std::cerr << "[milhoja_runtime_teardown_pipeline_cpu_c] Unknown error caught" << std::endl;
           return MILHOJA_ERROR_UNABLE_TO_TEARDOWN_PIPELINE;
       }

       return MILHOJA_SUCCESS;
    }

    /**
     * Push one tile to the prepared pipeline so that the thread team will
     * eventually execute the task.
     *
     * The computational work that is to apply identically to each block has been
     * established by the previous invocation of milhoja_runtime_setup_pipeline_cpu_c.
     * 
     * \param tileWrapper    C pointer to the prototype TileWrapper
     * \param nThreads       The number of threads that the single thread team
     *                       should activate. Just for checking, not passed on from here.
     * \param tileInfo       Tile information, carries identity and properties of the
     *                       tile and links to the actual raw Flash-X real data.
     *
     * \return The milhoja error code
     */
    int   milhoja_runtime_push_pipeline_cpu_c(void* tileWrapper,
                                              const int nThreads,
					      FlashxTileRaw* tileInfo) {
       if (nThreads < 0) {
           std::cerr << "[milhoja_runtime_push_pipeline_cpu_c] nThreads is negative" << std::endl;
           return MILHOJA_ERROR_N_THREADS_NEGATIVE;
       }

       milhoja::TileWrapper*   prototype = static_cast<milhoja::TileWrapper*>(tileWrapper);

       try {
           milhoja::Runtime::instance().pushTileToPipeline("Lazy Bundle Name",
							   *prototype, tileInfo->sP, tileInfo->sI, tileInfo->sR);
       } catch (const std::exception& exc) {
           std::cerr << exc.what() << std::endl;
           return MILHOJA_ERROR_UNABLE_TO_EXECUTE_TASKS;
       } catch (...) {
           std::cerr << "[milhoja_runtime_push_pipeline_cpu_c] Unknown error caught" << std::endl;
           return MILHOJA_ERROR_UNABLE_TO_EXECUTE_TASKS;
       }

       return MILHOJA_SUCCESS;
    }

#ifdef RUNTIME_USES_TILEITER
    /**
     * Instruct the runtime to use the CPU-only thread team configuration with
     * the given number of threads to apply the given task function to all
     * blocks.
     *
     * \todo Allow calling code to specify action name for improved logging.
     * \todo Need to add arguments for specifying the set of blocks.
     *
     * \param taskFunction   The computational work to apply identically to each
     *                       block
     * \param tileWrapper    C pointer to the prototype TileWrapper
     * \param nThreads       The number of threads that the single thread team
     *                       should activate.
     *
     * \return The milhoja error code
     */
    int   milhoja_runtime_execute_tasks_cpu_c(milhoja::ACTION_ROUTINE taskFunction,
                                              void* tileWrapper,
                                              const int nThreads) {
       if (nThreads < 0) {
           std::cerr << "[milhoja_runtime_execute_tasks_cpu_c] nThreads is negative" << std::endl;
           return MILHOJA_ERROR_N_THREADS_NEGATIVE;
       }
       unsigned int    nThreads_ui = static_cast<unsigned int>(nThreads);

       milhoja::RuntimeAction     action;
       action.name            = "Lazy Action Name";
       action.nInitialThreads = nThreads_ui;
       action.teamType        = milhoja::ThreadTeamDataType::BLOCK;
       action.nTilesPerPacket = 0;
       action.routine         = taskFunction;

       milhoja::TileWrapper*   prototype = static_cast<milhoja::TileWrapper*>(tileWrapper);

       try {
           milhoja::Runtime::instance().executeCpuTasks("Lazy Bundle Name",
                                                        action, *prototype);
       } catch (const std::exception& exc) {
           std::cerr << exc.what() << std::endl;
           return MILHOJA_ERROR_UNABLE_TO_EXECUTE_TASKS;
       } catch (...) {
           std::cerr << "[milhoja_runtime_execute_tasks_cpu_c] Unknown error caught" << std::endl;
           return MILHOJA_ERROR_UNABLE_TO_EXECUTE_TASKS;
       }

       return MILHOJA_SUCCESS;
    }
#endif

    /**
     * Set up the runtime to use the GPU-only thread team configuration with
     * the given number of threads to apply the given task function to all
     * blocks.
     *
     * \todo Allow calling code to specify action name for improved logging.
     * \todo Add stagger as an argument if it proves useful.
     *
     * \param taskFunction          The computational work to apply identically
     *                              to each block
     * \param nThreads              The number of threads that the single thread
     *                              team should activate.
     * \param nTilesPerPacket       The maximum number of tiles allowed in each
     *                              packet
     * \param packet                Pointer to a prototype data packet to be
     *                              used to create new packets.
     *
     * \return The milhoja error code
     */
    int   milhoja_runtime_setup_pipeline_gpu_c(milhoja::ACTION_ROUTINE taskFunction,
                                              const int nThreads,
                                              const int nTilesPerPacket,
                                              void* packet) {
       if (nThreads < 0) {
           std::cerr << "[milhoja_runtime_setup_pipeline_gpu_c] nThreads is negative" << std::endl;
           return MILHOJA_ERROR_N_THREADS_NEGATIVE;
       } else if (nTilesPerPacket < 0) {
           std::cerr << "[milhoja_runtime_setup_pipeline_gpu_c] nTilesPerPacket is negative" << std::endl;
           return MILHOJA_ERROR_N_TILES_NEGATIVE;
       }

       unsigned int    stagger_usec_ui        = 0;
       unsigned int    nThreads_ui            = static_cast<unsigned int>(nThreads);
       unsigned int    nTilesPerPacket_ui     = static_cast<unsigned int>(nTilesPerPacket);

       milhoja::DataPacket*   prototype = static_cast<milhoja::DataPacket*>(packet);

       milhoja::RuntimeAction     action;
       action.name            = "Lazy GPU setup Action Name";
       action.nInitialThreads = nThreads_ui;
       action.teamType        = milhoja::ThreadTeamDataType::SET_OF_BLOCKS;
       action.nTilesPerPacket = nTilesPerPacket_ui;
       action.routine         = taskFunction;

       try {
           milhoja::Runtime::instance().setupPipelineForGpuTasks("Lazy GPU Bundle Name",
                                                        stagger_usec_ui,
                                                        action,
                                                        *prototype);
       } catch (const std::exception& exc) {
           std::cerr << exc.what() << std::endl;
           return MILHOJA_ERROR_UNABLE_TO_SETUP_PIPELINE;
       } catch (...) {
           std::cerr << "[milhoja_runtime_setup_pipeline_gpu_c] Unknown error caught" << std::endl;
           return MILHOJA_ERROR_UNABLE_TO_SETUP_PIPELINE;
       }

       return MILHOJA_SUCCESS;
    }
    int   milhoja_runtime_teardown_pipeline_gpu_c(const int nThreads,
                                              const int nTilesPerPacket) {
       if (nThreads < 0) {
           std::cerr << "[milhoja_runtime_teardown_pipeline_gpu_c] nThreads is negative" << std::endl;
           return MILHOJA_ERROR_N_THREADS_NEGATIVE;
       } else if (nTilesPerPacket < 0) {
           std::cerr << "[milhoja_runtime_teardown_pipeline_gpu_c] nTilesPerPacket is negative" << std::endl;
           return MILHOJA_ERROR_N_TILES_NEGATIVE;
       }

       try {
           milhoja::Runtime::instance().teardownPipelineForGpuTasks("Lazy GPU setup Bundle Name");
       } catch (const std::exception& exc) {
           std::cerr << exc.what() << std::endl;
           return MILHOJA_ERROR_UNABLE_TO_TEARDOWN_PIPELINE;
       } catch (...) {
           std::cerr << "[milhoja_runtime_teardown_pipeline_gpu_c] Unknown error caught" << std::endl;
           return MILHOJA_ERROR_UNABLE_TO_TEARDOWN_PIPELINE;
       }

       return MILHOJA_SUCCESS;
    }
    /**
     * Push one tile to the prepared pipeline so that the thread team will
     * eventually execute the task.
     *
     * The computational work to be applied to each tile is expected to have been
     * established by the previous invocation of milhoja_runtime_setup_pipeline_gpu_c.
     * 
     * \param packet         Pointer to a prototype data packet to be
     *                       used to create new packets.
     * \param nThreads       The number of threads that the single thread team
     *                       should activate. This is here just for checking, and
     *                       is not passed on down from here.
     * \param tileInfo       Tile information, carries identity and properties of the
     *                       tile and links to the actual raw Flash-X real data.
     *
     * \return The milhoja error code
     */
    int   milhoja_runtime_push_pipeline_gpu_c(void* packet,
					      const int nThreads,
                                              FlashxTileRaw* tileInfo) {
       if (nThreads < 0) {
           std::cerr << "[milhoja_runtime_push_pipeline_gpu_c] nThreads is negative" << std::endl;
           return MILHOJA_ERROR_N_THREADS_NEGATIVE;
       }

       milhoja::DataPacket*   prototype = static_cast<milhoja::DataPacket*>(packet);

       try {
           milhoja::Runtime::instance().pushTileToGpuPipeline("Lazy Bundle Name",
							   *prototype, tileInfo->sP, tileInfo->sI, tileInfo->sR);
       } catch (const std::exception& exc) {
           std::cerr << exc.what() << std::endl;
           return MILHOJA_ERROR_UNABLE_TO_EXECUTE_TASKS;
       } catch (...) {
           std::cerr << "[milhoja_runtime_push_pipeline_gpu_c] Unknown error caught" << std::endl;
           return MILHOJA_ERROR_UNABLE_TO_EXECUTE_TASKS;
       }

       return MILHOJA_SUCCESS;
    }

<<<<<<< HEAD
#ifdef MILHOJA_GPUS_SUPPORTED
#ifdef RUNTIME_USES_TILEITER
=======
#ifdef RUNTIME_SUPPORT_DATAPACKETS
>>>>>>> bae6cac9
    /**
     * Instruct the runtime to use the GPU-only thread team configuration with
     * the given number of threads to apply the given task function to all
     * blocks.
     *
     * \todo Allow calling code to specify action name for improved logging.
     * \todo Need to add arguments for specifying the set of blocks.
     * \todo Add stagger as an argument if it proves useful.
     *
     * \param taskFunction          The computational work to apply identically
     *                              to each block
     * \param nDistributorThreads   The number of distributor threads to use
     * \param nThreads              The number of threads that the single thread
     *                              team should activate.
     * \param nTilesPerPacket       The maximum number of tiles allowed in each
     *                              packet
     * \param packet                Pointer to a prototype data packet to be
     *                              used to create new packets.
     *
     * \return The milhoja error code
     */
    int   milhoja_runtime_execute_tasks_gpu_c(milhoja::ACTION_ROUTINE taskFunction,
                                              const int nDistributorThreads,
                                              const int nThreads,
                                              const int nTilesPerPacket,
                                              void* packet) {
       if        (nDistributorThreads < 0) {
           std::cerr << "[milhoja_runtime_execute_tasks_gpu_c] nDistributorThreads is negative" << std::endl;
           return MILHOJA_ERROR_N_THREADS_NEGATIVE;
       } else if (nThreads < 0) {
           std::cerr << "[milhoja_runtime_execute_tasks_gpu_c] nThreads is negative" << std::endl;
           return MILHOJA_ERROR_N_THREADS_NEGATIVE;
       } else if (nTilesPerPacket < 0) {
           std::cerr << "[milhoja_runtime_execute_tasks_gpu_c] nTilesPerPacket is negative" << std::endl;
           return MILHOJA_ERROR_N_TILES_NEGATIVE;
       }

       unsigned int    nDistributorThreads_ui = static_cast<unsigned int>(nDistributorThreads);
       unsigned int    stagger_usec_ui        = 0;
       unsigned int    nThreads_ui            = static_cast<unsigned int>(nThreads);
       unsigned int    nTilesPerPacket_ui     = static_cast<unsigned int>(nTilesPerPacket);

       milhoja::DataPacket*   prototype = static_cast<milhoja::DataPacket*>(packet);

       milhoja::RuntimeAction     action;
       action.name            = "Lazy GPU Action Name";
       action.nInitialThreads = nThreads_ui;
       action.teamType        = milhoja::ThreadTeamDataType::SET_OF_BLOCKS;
       action.nTilesPerPacket = nTilesPerPacket_ui;
       action.routine         = taskFunction;

       try {
           milhoja::Runtime::instance().executeGpuTasks("Lazy GPU Bundle Name",
                                                        nDistributorThreads_ui,
                                                        stagger_usec_ui,
                                                        action,
                                                        *prototype);
       } catch (const std::exception& exc) {
           std::cerr << exc.what() << std::endl;
           return MILHOJA_ERROR_UNABLE_TO_EXECUTE_TASKS;
       } catch (...) {
           std::cerr << "[milhoja_runtime_execute_tasks_gpu_c] Unknown error caught" << std::endl;
           return MILHOJA_ERROR_UNABLE_TO_EXECUTE_TASKS;
       }

       return MILHOJA_SUCCESS;
    }
#endif
#endif   // #ifdef RUNTIME_USES_TILEITER
}
<|MERGE_RESOLUTION|>--- conflicted
+++ resolved
@@ -292,7 +292,7 @@
        return MILHOJA_SUCCESS;
     }
 
-#ifdef RUNTIME_USES_TILEITER
+#ifdef RUNTIME_CAN_USE_TILEITER
     /**
      * Instruct the runtime to use the CPU-only thread team configuration with
      * the given number of threads to apply the given task function to all
@@ -464,12 +464,8 @@
        return MILHOJA_SUCCESS;
     }
 
-<<<<<<< HEAD
-#ifdef MILHOJA_GPUS_SUPPORTED
-#ifdef RUNTIME_USES_TILEITER
-=======
 #ifdef RUNTIME_SUPPORT_DATAPACKETS
->>>>>>> bae6cac9
+#  ifdef RUNTIME_CAN_USE_TILEITER
     /**
      * Instruct the runtime to use the GPU-only thread team configuration with
      * the given number of threads to apply the given task function to all
@@ -537,6 +533,6 @@
 
        return MILHOJA_SUCCESS;
     }
+#endif   // #ifdef RUNTIME_CAN_USE_TILEITER
 #endif
-#endif   // #ifdef RUNTIME_USES_TILEITER
 }
