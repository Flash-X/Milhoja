/** C/C++ interoperability layer - compile C++ code with C linkage convention
 *
 * The C interfaces do not consititute true C interfaces.  Indeed, it was
 * designed to be used by the Fortran/C interoperability layer.  For example,
 * milhoja_grid_init_c takes an MPI communicator in the form of an int, which
 * is intimately related to Fortran.  In addition, the C interface uses int
 * instead of unsigned int.  This constraint would not be necessary for a C
 * interface, but is required for use by the Fortran/C layer.
 *
 * Given this tight coupling to Fortran, the index sets made public in the C
 * interfaces (e.g. level, variable, and spatial) shall match those exposed in
 * the Fortran interface.  This could be advantageous as some arguments given to
 * this C interface could be pointers to Fortran variables.  Therefore, writing 
 * to Fortran variables directly here with correct index translations could lead
 * to better performance and simpler code in the Fortran/C interoperability
 * layer.
 *
 * Index set definitions
 *   - refinement level index set
 *        - [1, ..., MAX(int)] with level i being coarser than level i+1
 *   - UNK variables index set
 *        - [1, ..., MAX(int)]
 *   - Mesh element global spatial index set
 *        - Along any dimension in mesh that is <= NDIM,
 *             [NGUARD-1, nBlocks_i * nCells_i + NGUARD];
 *          otherwise, 1.  The full index set is therefore Ii x Ij x Ik.
 *        - These are 1-based in the sense that the first interior cell
 *          is associated with index (1,1,1) as opposed to (0,0,0)
 *
 * Routines that accept arrays whose elements are associated with the
 * dimensions of the physical domain shall only read or write those elements
 * associated with the dimensions at or less than NDIM.  For those arguments
 * being written to or updated, calling code is, therefore, responsible for
 * setting those elements above NDIM as required by the calling code.  The code
 * in the C interface, cannot know how to set such values for all calling code.
 * This also implies that this interface does not assume nor require that such
 * arrays have sensible data above NDIM.
 *
 * In the interest of explicit, defensive programming and easing maintenance,
 * all casting from given types (e.g. int) to Milhoja types (e.g. unsigned int),
 * should occur in this layer and shall be written out explicitly, regardless of
 * correctness if handled by implicit casting.  All casts should be error
 * checked where necessary for overflow or loss of precision.  This layer does
 * not presume to know how the data will be used and therefore no sanity
 * checking of values shall be done here --- the error checking is just to
 * ensure correct casting.  Note that floating point variables shall appear in
 * function interfaces as Reals and not cast to float nor double.
 *
 * Each routine in the C interface shall be a function that returns an integer.
 * These functions shall return MILHOJA_SUCCESS upon successful execution.  They
 * shall return a unique (across all functions in the complete C interface)
 * error code different from MILHOJA_SUCCESS otherwise.
 *
 * All calls to Milhoja C++ code shall be wrapped in a try/catch block so that
 * any and all exceptions are caught and handled appropriately.  This mechanism
 * shall catch all exceptions based on std::exception so that the underlying
 * error message can be captured and made available to calling code.  It shall
 * also catch all other exceptions and handle these appropriately as well,
 * albeit without being able to provide calling code with a useful error
 * message.
 *
 * \todo Add definitions for how to deal with data above NDIM.  Should
 *       spatial index be 1?  deltas zero?  zMin/zMax?
 * 
 * \todo Much of this is the design of this layer and should, therefore, be
 * moved to the developer's guide or a dedicated design document.
 *
 * \todo Should we have something like milhoja::Integer and
 * milhoja::SizeT so that we match the use of milhoja::Real?
 *
 * \todo In some places, we use pointers to C++ classes as well as function
 * pointers declared using C++ syntax.  Also, data types such as Real are
 * in C++ namespaces.  Does any of this break C linkage/calling convention?  In
 * particular, this emphasizes the notion that this C interface is not intended
 * to be called from actual C code.
 */

#include <iostream>

#include "Milhoja.h"
#include "Milhoja_interface_error_codes.h"
#include "Milhoja_actionRoutine.h"
#include "Milhoja_Runtime.h"
#include "Milhoja_RuntimeBackend.h"
#include "Milhoja_TileWrapper.h"

extern "C" {
    /**
     * Perform all Milhoja initializations needed for calling code to begin
     * using its runtime infrastructure.  The Milhoja grid infrastructure must
     * be initialized before calling this routine.  See the documentation for
     * milhoja_grid_init_c for more information.
     *
     * \todo Allow calling code to specify the log's filename.
     *
     * \param nThreadTeams           The number of thread teams to use
     * \param nThreadsPerTeam        The number of threads to be assigned to each
     *                               team
     * \param nStreams               The number of streams to use
     * \param nBytesInCpuMemoryPool  The number of bytes to allocate in CPU memory
     *                               pool
     * \param nBytesInGpuMemoryPools The number of bytes to allocate in memory
     *                               pools associated with GPU (e.g., pinned &
     *                               GPU)
     *
     * \return The milhoja error code
     */
    int    milhoja_runtime_init_c(const int nThreadTeams, const int nThreadsPerTeam,
                                  const int nStreams,
                                  const size_t nBytesInCpuMemoryPool,
                                  const size_t nBytesInGpuMemoryPools) {
        if (nThreadTeams < 0) {
            std::cerr << "[milhoja_runtime_init_c] nThreadTeams is negative" << std::endl;
            return MILHOJA_ERROR_N_THREAD_TEAMS_NEGATIVE;
        } else if (nThreadsPerTeam < 0) {
            std::cerr << "[milhoja_runtime_init_c] nThreadsPerTeam is negative" << std::endl;
            return MILHOJA_ERROR_N_THREADS_PER_TEAM_NEGATIVE;
        } else if (nStreams < 0) {
            std::cerr << "[milhoja_runtime_init_c] nStreams is negative" << std::endl;
            return MILHOJA_ERROR_N_STREAMS_NEGATIVE;
        }

        unsigned int   nThreadTeams_ui    = static_cast<unsigned int>(nThreadTeams);
        unsigned int   nThreadsPerTeam_ui = static_cast<unsigned int>(nThreadsPerTeam);
        unsigned int   nStreams_ui        = static_cast<unsigned int>(nStreams);

        try {
            milhoja::Runtime::initialize(nThreadTeams_ui, nThreadsPerTeam_ui,
                                         nStreams_ui,
                                         nBytesInCpuMemoryPool,
                                         nBytesInGpuMemoryPools);
        } catch (const std::exception& exc) {
            std::cerr << exc.what() << std::endl;
            return MILHOJA_ERROR_UNABLE_TO_INIT_RUNTIME;
        } catch (...) {
            std::cerr << "[milhoja_runtime_init_c] Unknown error caught" << std::endl;
            return MILHOJA_ERROR_UNABLE_TO_INIT_RUNTIME;
        }

        return MILHOJA_SUCCESS;
    }

    /**
     * Finalize the runtime infrastructure.  Calling code should call this
     * routine before finalizing the grid infrastructure.
     *
     * \return The milhoja error code
     */
    int    milhoja_runtime_finalize_c(void) {
        try {
            milhoja::Runtime::instance().finalize();
        } catch (const std::exception& exc) {
            std::cerr << exc.what() << std::endl;
            return MILHOJA_ERROR_UNABLE_TO_FINALIZE_RUNTIME;
        } catch (...) {
            std::cerr << "[milhoja_runtime_finalize_c] Unknown error caught" << std::endl;
            return MILHOJA_ERROR_UNABLE_TO_FINALIZE_RUNTIME;
        }

        return MILHOJA_SUCCESS;
    }

    /**
     * The runtime presently has a rudimentary memory manager.  In order to run
     * simulations for a significant number of steps without exhausting GPU
     * memory, simulations must reset the runtime/memory manager at each step.
     * This is a temporary workaround until a proper memory manager is
     * implemented.
     *
     * \todo Remove once we have a proper runtime memory manager.
     *
     * \return The milhoja error code
     */
    int   milhoja_runtime_reset_c(void) {
        try {
            milhoja::RuntimeBackend::instance().reset();
        } catch (const std::exception& exc) {
            std::cerr << exc.what() << std::endl;
            return MILHOJA_ERROR_UNABLE_TO_RESET_RUNTIME;
        } catch (...) {
            std::cerr << "[milhoja_runtime_reset_c] Unknown error caught" << std::endl;
            return MILHOJA_ERROR_UNABLE_TO_RESET_RUNTIME;
        }

        return MILHOJA_SUCCESS;
    }

#ifndef RUNTIME_MUST_USE_TILEITER
    /**
     * Instruct the runtime to set up the pipeline for the CPU-only thread team
     * configuration.
     *
     * \param taskFunction   The computational work to apply identically to each
     *                       block
     * \param nThreads       The number of threads that the single thread team
     *                       should activate.
     *
     * \return The milhoja error code
     */
    int   milhoja_runtime_setup_pipeline_cpu_c(milhoja::ACTION_ROUTINE taskFunction,
                                              const int nThreads) {
       if (nThreads < 0) {
           std::cerr << "[milhoja_runtime_setup_pipeline_cpu_c] nThreads is negative" << std::endl;
           return MILHOJA_ERROR_N_THREADS_NEGATIVE;
       }
       unsigned int    nThreads_ui = static_cast<unsigned int>(nThreads);

       milhoja::RuntimeAction     action;
       action.name            = "Lazy Action Name";
       action.nInitialThreads = nThreads_ui;
       action.teamType        = milhoja::ThreadTeamDataType::BLOCK;
       action.nTilesPerPacket = 0;
       action.routine         = taskFunction;

       try {
           milhoja::Runtime::instance().setupPipelineForCpuTasks("Lazy Bundle Name",
                                                        action);
       } catch (const std::exception& exc) {
           std::cerr << exc.what() << std::endl;
           return MILHOJA_ERROR_UNABLE_TO_SETUP_PIPELINE;
       } catch (...) {
           std::cerr << "[milhoja_runtime_setup_pipeline_cpu_c] Unknown error caught" << std::endl;
           return MILHOJA_ERROR_UNABLE_TO_SETUP_PIPELINE;
       }

       return MILHOJA_SUCCESS;
    }

    /**
     * Instruct the runtime to tear down the pipeline for the CPU-only thread team
     * configuration.
     *
     * \param nThreads       The number of threads that the single thread team
     *                       should have activated.
     *
     * \return The milhoja error code
     */
    int   milhoja_runtime_teardown_pipeline_cpu_c(const int nThreads) {
       if (nThreads < 0) {
           std::cerr << "[milhoja_runtime_teardown_pipeline_cpu_c] nThreads is negative" << std::endl;
           return MILHOJA_ERROR_N_THREADS_NEGATIVE;
       }

       try {
	 milhoja::Runtime::instance().teardownPipelineForCpuTasks("Lazy Bundle Name");
       } catch (const std::exception& exc) {
           std::cerr << exc.what() << std::endl;
           return MILHOJA_ERROR_UNABLE_TO_TEARDOWN_PIPELINE;
       } catch (...) {
           std::cerr << "[milhoja_runtime_teardown_pipeline_cpu_c] Unknown error caught" << std::endl;
           return MILHOJA_ERROR_UNABLE_TO_TEARDOWN_PIPELINE;
       }

       return MILHOJA_SUCCESS;
    }

    /**
     * Push one tile to the prepared pipeline so that the thread team will
     * eventually execute the task.
     *
     * The computational work that is to apply identically to each block has been
     * established by the previous invocation of milhoja_runtime_setup_pipeline_cpu_c.
     *
     * \param tileWrapper    C pointer to the prototype TileWrapper
     * \param nThreads       The number of threads that the single thread team
     *                       should activate. Just for checking, not passed on from here.
     * \param tileInfo       Tile information, carries identity and properties of the
     *                       tile and links to the actual raw Flash-X real data.
     *
     * \return The milhoja error code
     */
    int   milhoja_runtime_push_pipeline_cpu_c(void* tileWrapper,
                                              const int nThreads,
					      FlashxTileRaw* tileInfo) {
       if (nThreads < 0) {
           std::cerr << "[milhoja_runtime_push_pipeline_cpu_c] nThreads is negative" << std::endl;
           return MILHOJA_ERROR_N_THREADS_NEGATIVE;
       }

       milhoja::TileWrapper*   prototype = static_cast<milhoja::TileWrapper*>(tileWrapper);

       try {
           milhoja::Runtime::instance().pushTileToPipeline("Lazy Bundle Name",
							   *prototype, tileInfo->sP, tileInfo->sI, tileInfo->sR);
       } catch (const std::exception& exc) {
           std::cerr << exc.what() << std::endl;
           return MILHOJA_ERROR_UNABLE_TO_EXECUTE_TASKS;
       } catch (...) {
           std::cerr << "[milhoja_runtime_push_pipeline_cpu_c] Unknown error caught" << std::endl;
           return MILHOJA_ERROR_UNABLE_TO_EXECUTE_TASKS;
       }

       return MILHOJA_SUCCESS;
    }
#endif

#ifdef RUNTIME_CAN_USE_TILEITER
    /**
     * Instruct the runtime to use the CPU-only thread team configuration with
     * the given number of threads to apply the given task function to all
     * blocks.
     *
     * \todo Allow calling code to specify action name for improved logging.
     * \todo Need to add arguments for specifying the set of blocks.
     *
     * \param taskFunction   The computational work to apply identically to each
     *                       block
     * \param tileWrapper    C pointer to the prototype TileWrapper
     * \param nThreads       The number of threads that the single thread team
     *                       should activate.
     *
     * \return The milhoja error code
     */
    int   milhoja_runtime_execute_tasks_cpu_c(milhoja::ACTION_ROUTINE taskFunction,
                                              void* tileWrapper,
                                              const int nThreads) {
       if (nThreads < 0) {
           std::cerr << "[milhoja_runtime_execute_tasks_cpu_c] nThreads is negative" << std::endl;
           return MILHOJA_ERROR_N_THREADS_NEGATIVE;
       }
       unsigned int    nThreads_ui = static_cast<unsigned int>(nThreads);

       milhoja::RuntimeAction     action;
       action.name            = "Lazy Action Name";
       action.nInitialThreads = nThreads_ui;
       action.teamType        = milhoja::ThreadTeamDataType::BLOCK;
       action.nTilesPerPacket = 0;
       action.routine         = taskFunction;

       milhoja::TileWrapper*   prototype = static_cast<milhoja::TileWrapper*>(tileWrapper);

       try {
           milhoja::Runtime::instance().executeCpuTasks("Lazy Bundle Name",
                                                        action, *prototype);
       } catch (const std::exception& exc) {
           std::cerr << exc.what() << std::endl;
           return MILHOJA_ERROR_UNABLE_TO_EXECUTE_TASKS;
       } catch (...) {
           std::cerr << "[milhoja_runtime_execute_tasks_cpu_c] Unknown error caught" << std::endl;
           return MILHOJA_ERROR_UNABLE_TO_EXECUTE_TASKS;
       }

       return MILHOJA_SUCCESS;
    }
#endif
<<<<<<< HEAD

#ifndef RUNTIME_MUST_USE_TILEITER
    /**
     * Set up the runtime to use the GPU-only thread team configuration with
     * the given number of threads to apply the given task function to all
     * blocks.
     *
     * \todo Allow calling code to specify action name for improved logging.
     * \todo Add stagger as an argument if it proves useful.
     *
     * \param taskFunction          The computational work to apply identically
     *                              to each block
     * \param nThreads              The number of threads that the single thread
     *                              team should activate.
     * \param nTilesPerPacket       The maximum number of tiles allowed in each
     *                              packet
     * \param packet                Pointer to a prototype data packet to be
     *                              used to create new packets.
     *
     * \return The milhoja error code
     */
    int   milhoja_runtime_setup_pipeline_gpu_c(milhoja::ACTION_ROUTINE taskFunction,
                                              const int nThreads,
                                              const int nTilesPerPacket,
                                              void* packet) {
       if (nThreads < 0) {
           std::cerr << "[milhoja_runtime_setup_pipeline_gpu_c] nThreads is negative" << std::endl;
           return MILHOJA_ERROR_N_THREADS_NEGATIVE;
       } else if (nTilesPerPacket < 0) {
           std::cerr << "[milhoja_runtime_setup_pipeline_gpu_c] nTilesPerPacket is negative" << std::endl;
           return MILHOJA_ERROR_N_TILES_NEGATIVE;
       }

       unsigned int    stagger_usec_ui        = 0;
       unsigned int    nThreads_ui            = static_cast<unsigned int>(nThreads);
       unsigned int    nTilesPerPacket_ui     = static_cast<unsigned int>(nTilesPerPacket);

       milhoja::DataPacket*   prototype = static_cast<milhoja::DataPacket*>(packet);

       milhoja::RuntimeAction     action;
       action.name            = "Lazy GPU setup Action Name";
       action.nInitialThreads = nThreads_ui;
       action.teamType        = milhoja::ThreadTeamDataType::SET_OF_BLOCKS;
       action.nTilesPerPacket = nTilesPerPacket_ui;
       action.routine         = taskFunction;

       try {
           milhoja::Runtime::instance().setupPipelineForGpuTasks("Lazy GPU Bundle Name",
                                                        stagger_usec_ui,
                                                        action,
                                                        *prototype);
       } catch (const std::exception& exc) {
           std::cerr << exc.what() << std::endl;
           return MILHOJA_ERROR_UNABLE_TO_SETUP_PIPELINE;
       } catch (...) {
           std::cerr << "[milhoja_runtime_setup_pipeline_gpu_c] Unknown error caught" << std::endl;
           return MILHOJA_ERROR_UNABLE_TO_SETUP_PIPELINE;
       }

       return MILHOJA_SUCCESS;
    }
    int   milhoja_runtime_teardown_pipeline_gpu_c(const int nThreads,
                                              const int nTilesPerPacket) {
       if (nThreads < 0) {
           std::cerr << "[milhoja_runtime_teardown_pipeline_gpu_c] nThreads is negative" << std::endl;
           return MILHOJA_ERROR_N_THREADS_NEGATIVE;
       } else if (nTilesPerPacket < 0) {
           std::cerr << "[milhoja_runtime_teardown_pipeline_gpu_c] nTilesPerPacket is negative" << std::endl;
           return MILHOJA_ERROR_N_TILES_NEGATIVE;
       }

       try {
           milhoja::Runtime::instance().teardownPipelineForGpuTasks("Lazy GPU setup Bundle Name");
       } catch (const std::exception& exc) {
           std::cerr << exc.what() << std::endl;
           return MILHOJA_ERROR_UNABLE_TO_TEARDOWN_PIPELINE;
       } catch (...) {
           std::cerr << "[milhoja_runtime_teardown_pipeline_gpu_c] Unknown error caught" << std::endl;
           return MILHOJA_ERROR_UNABLE_TO_TEARDOWN_PIPELINE;
       }

       return MILHOJA_SUCCESS;
    }
    /**
     * Push one tile to the prepared pipeline so that the thread team will
     * eventually execute the task.
     *
     * The computational work to be applied to each tile is expected to have been
     * established by the previous invocation of milhoja_runtime_setup_pipeline_gpu_c.
     *
     * \param packet         Pointer to a prototype data packet to be
     *                       used to create new packets.
     * \param nThreads       The number of threads that the single thread team
     *                       should activate. This is here just for checking, and
     *                       is not passed on down from here.
     * \param tileInfo       Tile information, carries identity and properties of the
     *                       tile and links to the actual raw Flash-X real data.
     *
     * \return The milhoja error code
     */
    int   milhoja_runtime_push_pipeline_gpu_c(void* packet,
					      const int nThreads,
                                              FlashxTileRaw* tileInfo) {
       if (nThreads < 0) {
           std::cerr << "[milhoja_runtime_push_pipeline_gpu_c] nThreads is negative" << std::endl;
           return MILHOJA_ERROR_N_THREADS_NEGATIVE;
       }

       milhoja::DataPacket*   prototype = static_cast<milhoja::DataPacket*>(packet);

       try {
           milhoja::Runtime::instance().pushTileToGpuPipeline("Lazy Bundle Name",
							   *prototype, tileInfo->sP, tileInfo->sI, tileInfo->sR);
       } catch (const std::exception& exc) {
           std::cerr << exc.what() << std::endl;
           return MILHOJA_ERROR_UNABLE_TO_EXECUTE_TASKS;
       } catch (...) {
           std::cerr << "[milhoja_runtime_push_pipeline_gpu_c] Unknown error caught" << std::endl;
           return MILHOJA_ERROR_UNABLE_TO_EXECUTE_TASKS;
       }

       return MILHOJA_SUCCESS;
    }
#endif
=======
>>>>>>> ad623295

#ifdef RUNTIME_SUPPORT_DATAPACKETS
#  ifndef RUNTIME_MUST_USE_TILEITER
    /**
     * Set up the runtime to use the GPU-only thread team configuration with
     * the given number of threads to apply the given task function to all
     * blocks.
     *
     * \todo Allow calling code to specify action name for improved logging.
     * \todo Add stagger as an argument if it proves useful.
     *
     * \param taskFunction          The computational work to apply identically
     *                              to each block
     * \param nThreads              The number of threads that the single thread
     *                              team should activate.
     * \param nTilesPerPacket       The maximum number of tiles allowed in each
     *                              packet
     * \param packet                Pointer to a prototype data packet to be
     *                              used to create new packets.
     *
     * \return The milhoja error code
     */
    int   milhoja_runtime_setup_pipeline_gpu_c(milhoja::ACTION_ROUTINE taskFunction,
                                              const int nThreads,
                                              const int nTilesPerPacket,
                                              void* packet) {
       if (nThreads < 0) {
           std::cerr << "[milhoja_runtime_setup_pipeline_gpu_c] nThreads is negative" << std::endl;
           return MILHOJA_ERROR_N_THREADS_NEGATIVE;
       } else if (nTilesPerPacket < 0) {
           std::cerr << "[milhoja_runtime_setup_pipeline_gpu_c] nTilesPerPacket is negative" << std::endl;
           return MILHOJA_ERROR_N_TILES_NEGATIVE;
       }

       unsigned int    stagger_usec_ui        = 0;
       unsigned int    nThreads_ui            = static_cast<unsigned int>(nThreads);
       unsigned int    nTilesPerPacket_ui     = static_cast<unsigned int>(nTilesPerPacket);

       milhoja::DataPacket*   prototype = static_cast<milhoja::DataPacket*>(packet);

       milhoja::RuntimeAction     action;
       action.name            = "Lazy GPU setup Action Name";
       action.nInitialThreads = nThreads_ui;
       action.teamType        = milhoja::ThreadTeamDataType::SET_OF_BLOCKS;
       action.nTilesPerPacket = nTilesPerPacket_ui;
       action.routine         = taskFunction;

       try {
           milhoja::Runtime::instance().setupPipelineForGpuTasks("Lazy GPU Bundle Name",
                                                        stagger_usec_ui,
                                                        action,
                                                        *prototype);
       } catch (const std::exception& exc) {
           std::cerr << exc.what() << std::endl;
           return MILHOJA_ERROR_UNABLE_TO_SETUP_PIPELINE;
       } catch (...) {
           std::cerr << "[milhoja_runtime_setup_pipeline_gpu_c] Unknown error caught" << std::endl;
           return MILHOJA_ERROR_UNABLE_TO_SETUP_PIPELINE;
       }

       return MILHOJA_SUCCESS;
    }
    int   milhoja_runtime_teardown_pipeline_gpu_c(const int nThreads,
                                              const int nTilesPerPacket) {
       if (nThreads < 0) {
           std::cerr << "[milhoja_runtime_teardown_pipeline_gpu_c] nThreads is negative" << std::endl;
           return MILHOJA_ERROR_N_THREADS_NEGATIVE;
       } else if (nTilesPerPacket < 0) {
           std::cerr << "[milhoja_runtime_teardown_pipeline_gpu_c] nTilesPerPacket is negative" << std::endl;
           return MILHOJA_ERROR_N_TILES_NEGATIVE;
       }

       try {
           milhoja::Runtime::instance().teardownPipelineForGpuTasks("Lazy GPU setup Bundle Name");
       } catch (const std::exception& exc) {
           std::cerr << exc.what() << std::endl;
           return MILHOJA_ERROR_UNABLE_TO_TEARDOWN_PIPELINE;
       } catch (...) {
           std::cerr << "[milhoja_runtime_teardown_pipeline_gpu_c] Unknown error caught" << std::endl;
           return MILHOJA_ERROR_UNABLE_TO_TEARDOWN_PIPELINE;
       }

       return MILHOJA_SUCCESS;
    }
    /**
     * Push one tile to the prepared pipeline so that the thread team will
     * eventually execute the task.
     *
     * The computational work to be applied to each tile is expected to have been
     * established by the previous invocation of milhoja_runtime_setup_pipeline_gpu_c.
     *
     * \param packet         Pointer to a prototype data packet to be
     *                       used to create new packets.
     * \param nThreads       The number of threads that the single thread team
     *                       should activate. This is here just for checking, and
     *                       is not passed on down from here.
     * \param tileInfo       Tile information, carries identity and properties of the
     *                       tile and links to the actual raw Flash-X real data.
     *
     * \return The milhoja error code
     */
    int   milhoja_runtime_push_pipeline_gpu_c(void* packet,
					      const int nThreads,
                                              FlashxTileRaw* tileInfo) {
       if (nThreads < 0) {
           std::cerr << "[milhoja_runtime_push_pipeline_gpu_c] nThreads is negative" << std::endl;
           return MILHOJA_ERROR_N_THREADS_NEGATIVE;
       }

       milhoja::DataPacket*   prototype = static_cast<milhoja::DataPacket*>(packet);

       try {
           milhoja::Runtime::instance().pushTileToGpuPipeline("Lazy Bundle Name",
							   *prototype, tileInfo->sP, tileInfo->sI, tileInfo->sR);
       } catch (const std::exception& exc) {
           std::cerr << exc.what() << std::endl;
           return MILHOJA_ERROR_UNABLE_TO_EXECUTE_TASKS;
       } catch (...) {
           std::cerr << "[milhoja_runtime_push_pipeline_gpu_c] Unknown error caught" << std::endl;
           return MILHOJA_ERROR_UNABLE_TO_EXECUTE_TASKS;
       }

       return MILHOJA_SUCCESS;
    }
#  endif

#  ifdef RUNTIME_CAN_USE_TILEITER
    /**
     * Instruct the runtime to use the GPU-only thread team configuration with
     * the given number of threads to apply the given task function to all
     * blocks.
     *
     * \todo Allow calling code to specify action name for improved logging.
     * \todo Need to add arguments for specifying the set of blocks.
     * \todo Add stagger as an argument if it proves useful.
     *
     * \param taskFunction          The computational work to apply identically
     *                              to each block
     * \param nDistributorThreads   The number of distributor threads to use
     * \param nThreads              The number of threads that the single thread
     *                              team should activate.
     * \param nTilesPerPacket       The maximum number of tiles allowed in each
     *                              packet
     * \param packet                Pointer to a prototype data packet to be
     *                              used to create new packets.
     *
     * \return The milhoja error code
     */
    int   milhoja_runtime_execute_tasks_gpu_c(milhoja::ACTION_ROUTINE taskFunction,
                                              const int nDistributorThreads,
                                              const int nThreads,
                                              const int nTilesPerPacket,
                                              void* packet) {
       if        (nDistributorThreads < 0) {
           std::cerr << "[milhoja_runtime_execute_tasks_gpu_c] nDistributorThreads is negative" << std::endl;
           return MILHOJA_ERROR_N_THREADS_NEGATIVE;
       } else if (nThreads < 0) {
           std::cerr << "[milhoja_runtime_execute_tasks_gpu_c] nThreads is negative" << std::endl;
           return MILHOJA_ERROR_N_THREADS_NEGATIVE;
       } else if (nTilesPerPacket < 0) {
           std::cerr << "[milhoja_runtime_execute_tasks_gpu_c] nTilesPerPacket is negative" << std::endl;
           return MILHOJA_ERROR_N_TILES_NEGATIVE;
       }

       unsigned int    nDistributorThreads_ui = static_cast<unsigned int>(nDistributorThreads);
       unsigned int    stagger_usec_ui        = 0;
       unsigned int    nThreads_ui            = static_cast<unsigned int>(nThreads);
       unsigned int    nTilesPerPacket_ui     = static_cast<unsigned int>(nTilesPerPacket);

       milhoja::DataPacket*   prototype = static_cast<milhoja::DataPacket*>(packet);

       milhoja::RuntimeAction     action;
       action.name            = "Lazy GPU Action Name";
       action.nInitialThreads = nThreads_ui;
       action.teamType        = milhoja::ThreadTeamDataType::SET_OF_BLOCKS;
       action.nTilesPerPacket = nTilesPerPacket_ui;
       action.routine         = taskFunction;

       try {
           milhoja::Runtime::instance().executeGpuTasks("Lazy GPU Bundle Name",
                                                        nDistributorThreads_ui,
                                                        stagger_usec_ui,
                                                        action,
                                                        *prototype);
       } catch (const std::exception& exc) {
           std::cerr << exc.what() << std::endl;
           return MILHOJA_ERROR_UNABLE_TO_EXECUTE_TASKS;
       } catch (...) {
           std::cerr << "[milhoja_runtime_execute_tasks_gpu_c] Unknown error caught" << std::endl;
           return MILHOJA_ERROR_UNABLE_TO_EXECUTE_TASKS;
       }

       return MILHOJA_SUCCESS;
    }
#  endif
#endif   // #ifdef RUNTIME_SUPPORT_DATAPACKETS
}
<|MERGE_RESOLUTION|>--- conflicted
+++ resolved
@@ -343,133 +343,6 @@
        return MILHOJA_SUCCESS;
     }
 #endif
-<<<<<<< HEAD
-
-#ifndef RUNTIME_MUST_USE_TILEITER
-    /**
-     * Set up the runtime to use the GPU-only thread team configuration with
-     * the given number of threads to apply the given task function to all
-     * blocks.
-     *
-     * \todo Allow calling code to specify action name for improved logging.
-     * \todo Add stagger as an argument if it proves useful.
-     *
-     * \param taskFunction          The computational work to apply identically
-     *                              to each block
-     * \param nThreads              The number of threads that the single thread
-     *                              team should activate.
-     * \param nTilesPerPacket       The maximum number of tiles allowed in each
-     *                              packet
-     * \param packet                Pointer to a prototype data packet to be
-     *                              used to create new packets.
-     *
-     * \return The milhoja error code
-     */
-    int   milhoja_runtime_setup_pipeline_gpu_c(milhoja::ACTION_ROUTINE taskFunction,
-                                              const int nThreads,
-                                              const int nTilesPerPacket,
-                                              void* packet) {
-       if (nThreads < 0) {
-           std::cerr << "[milhoja_runtime_setup_pipeline_gpu_c] nThreads is negative" << std::endl;
-           return MILHOJA_ERROR_N_THREADS_NEGATIVE;
-       } else if (nTilesPerPacket < 0) {
-           std::cerr << "[milhoja_runtime_setup_pipeline_gpu_c] nTilesPerPacket is negative" << std::endl;
-           return MILHOJA_ERROR_N_TILES_NEGATIVE;
-       }
-
-       unsigned int    stagger_usec_ui        = 0;
-       unsigned int    nThreads_ui            = static_cast<unsigned int>(nThreads);
-       unsigned int    nTilesPerPacket_ui     = static_cast<unsigned int>(nTilesPerPacket);
-
-       milhoja::DataPacket*   prototype = static_cast<milhoja::DataPacket*>(packet);
-
-       milhoja::RuntimeAction     action;
-       action.name            = "Lazy GPU setup Action Name";
-       action.nInitialThreads = nThreads_ui;
-       action.teamType        = milhoja::ThreadTeamDataType::SET_OF_BLOCKS;
-       action.nTilesPerPacket = nTilesPerPacket_ui;
-       action.routine         = taskFunction;
-
-       try {
-           milhoja::Runtime::instance().setupPipelineForGpuTasks("Lazy GPU Bundle Name",
-                                                        stagger_usec_ui,
-                                                        action,
-                                                        *prototype);
-       } catch (const std::exception& exc) {
-           std::cerr << exc.what() << std::endl;
-           return MILHOJA_ERROR_UNABLE_TO_SETUP_PIPELINE;
-       } catch (...) {
-           std::cerr << "[milhoja_runtime_setup_pipeline_gpu_c] Unknown error caught" << std::endl;
-           return MILHOJA_ERROR_UNABLE_TO_SETUP_PIPELINE;
-       }
-
-       return MILHOJA_SUCCESS;
-    }
-    int   milhoja_runtime_teardown_pipeline_gpu_c(const int nThreads,
-                                              const int nTilesPerPacket) {
-       if (nThreads < 0) {
-           std::cerr << "[milhoja_runtime_teardown_pipeline_gpu_c] nThreads is negative" << std::endl;
-           return MILHOJA_ERROR_N_THREADS_NEGATIVE;
-       } else if (nTilesPerPacket < 0) {
-           std::cerr << "[milhoja_runtime_teardown_pipeline_gpu_c] nTilesPerPacket is negative" << std::endl;
-           return MILHOJA_ERROR_N_TILES_NEGATIVE;
-       }
-
-       try {
-           milhoja::Runtime::instance().teardownPipelineForGpuTasks("Lazy GPU setup Bundle Name");
-       } catch (const std::exception& exc) {
-           std::cerr << exc.what() << std::endl;
-           return MILHOJA_ERROR_UNABLE_TO_TEARDOWN_PIPELINE;
-       } catch (...) {
-           std::cerr << "[milhoja_runtime_teardown_pipeline_gpu_c] Unknown error caught" << std::endl;
-           return MILHOJA_ERROR_UNABLE_TO_TEARDOWN_PIPELINE;
-       }
-
-       return MILHOJA_SUCCESS;
-    }
-    /**
-     * Push one tile to the prepared pipeline so that the thread team will
-     * eventually execute the task.
-     *
-     * The computational work to be applied to each tile is expected to have been
-     * established by the previous invocation of milhoja_runtime_setup_pipeline_gpu_c.
-     *
-     * \param packet         Pointer to a prototype data packet to be
-     *                       used to create new packets.
-     * \param nThreads       The number of threads that the single thread team
-     *                       should activate. This is here just for checking, and
-     *                       is not passed on down from here.
-     * \param tileInfo       Tile information, carries identity and properties of the
-     *                       tile and links to the actual raw Flash-X real data.
-     *
-     * \return The milhoja error code
-     */
-    int   milhoja_runtime_push_pipeline_gpu_c(void* packet,
-					      const int nThreads,
-                                              FlashxTileRaw* tileInfo) {
-       if (nThreads < 0) {
-           std::cerr << "[milhoja_runtime_push_pipeline_gpu_c] nThreads is negative" << std::endl;
-           return MILHOJA_ERROR_N_THREADS_NEGATIVE;
-       }
-
-       milhoja::DataPacket*   prototype = static_cast<milhoja::DataPacket*>(packet);
-
-       try {
-           milhoja::Runtime::instance().pushTileToGpuPipeline("Lazy Bundle Name",
-							   *prototype, tileInfo->sP, tileInfo->sI, tileInfo->sR);
-       } catch (const std::exception& exc) {
-           std::cerr << exc.what() << std::endl;
-           return MILHOJA_ERROR_UNABLE_TO_EXECUTE_TASKS;
-       } catch (...) {
-           std::cerr << "[milhoja_runtime_push_pipeline_gpu_c] Unknown error caught" << std::endl;
-           return MILHOJA_ERROR_UNABLE_TO_EXECUTE_TASKS;
-       }
-
-       return MILHOJA_SUCCESS;
-    }
-#endif
-=======
->>>>>>> ad623295
 
 #ifdef RUNTIME_SUPPORT_DATAPACKETS
 #  ifndef RUNTIME_MUST_USE_TILEITER
