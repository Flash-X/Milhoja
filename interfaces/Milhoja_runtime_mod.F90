#include "Milhoja.h"

!> A module in the Milhoja Fortran/C++ interoperability layer that provides
!! calling code with a high-level Fortan interface for interacting with the runtime.
!!
!! @todo Add in executeTask routines for other thread team configurations.
module milhoja_runtime_mod
    use milhoja_types_mod, ONLY : MILHOJA_INT, &
                                  MILHOJA_SIZE_T

    implicit none
    private

    !!!!!----- PUBLIC INTERFACE
    public :: milhoja_runtime_init
    public :: milhoja_runtime_finalize
    public :: milhoja_runtime_taskFunction
    public :: milhoja_runtime_reset
    public :: milhoja_runtime_setupPipelineForCpuTasks
    public :: milhoja_runtime_pushTileToPipeline
    public :: milhoja_runtime_teardownPipelineForCpuTasks
    public :: milhoja_runtime_setupPipelineForGpuTasks
    public :: milhoja_runtime_pushTileToGpuPipeline
    public :: milhoja_runtime_teardownPipelineForGpuTasks
#ifdef RUNTIME_USES_TILEITER
    public :: milhoja_runtime_executeTasks_Cpu
#ifdef RUNTIME_SUPPORT_DATAPACKETS
    public :: milhoja_runtime_executeTasks_Gpu
#endif
#endif

    !!!!!----- FORTRAN INTERFACES TO MILHOJA FUNCTION POINTERS
    abstract interface
        !> Fortran interface of the runtime's task function.
        !!
        !! C_threadId - unique zero-based index of runtime thread calling this
        !!              routine
        !! C_dataItemPtr - C pointer to Grid DataItem to which the task
        !!                 function should be applied
        subroutine milhoja_runtime_taskFunction(C_threadId, C_dataItemPtr) bind(c)
            use iso_c_binding,     ONLY : C_PTR
            use milhoja_types_mod, ONLY : MILHOJA_INT
            implicit none
            integer(MILHOJA_INT), intent(IN), value :: C_threadId
            type(C_PTR),          intent(IN), value :: C_dataItemPtr
        end subroutine milhoja_runtime_taskFunction
    end interface

    !!!!!----- INTERFACES TO C-LINKAGE C++ FUNCTIONS
    ! The C-to-Fortran interoperability layer
    interface
        !> Fortran interface on routine in C interface of same name.
        function milhoja_runtime_init_c(C_nThreadTeams, C_nThreadsPerTeam, &
                                        C_nStreams,                        &
                                        C_nBytesInCpuMemoryPool,           &
                                        C_nBytesInGpuMemoryPools) result(C_ierr) &
                                        bind(c)
            use milhoja_types_mod, ONLY : MILHOJA_INT, MILHOJA_SIZE_T
            implicit none
            integer(MILHOJA_INT),    intent(IN), value :: C_nThreadTeams
            integer(MILHOJA_INT),    intent(IN), value :: C_nThreadsPerTeam
            integer(MILHOJA_INT),    intent(IN), value :: C_nStreams
            integer(MILHOJA_SIZE_T), intent(IN), value :: C_nBytesInCpuMemoryPool
            integer(MILHOJA_SIZE_T), intent(IN), value :: C_nBytesInGpuMemoryPools
            integer(MILHOJA_INT)                       :: C_ierr
        end function milhoja_runtime_init_c

        !> Fortran interface on routine in C interface of same name.
        function milhoja_runtime_finalize_c() result(C_ierr) bind(c)
            use milhoja_types_mod, ONLY : MILHOJA_INT
            implicit none
            integer(MILHOJA_INT) :: C_ierr
        end function milhoja_runtime_finalize_c

        !> Fortran interface on routine in C interface of same name.
        function milhoja_runtime_reset_c() result(C_ierr) bind(c)
            use milhoja_types_mod, ONLY : MILHOJA_INT
            implicit none
            integer(MILHOJA_INT) :: C_ierr
        end function milhoja_runtime_reset_c

#ifdef RUNTIME_USES_TILEITER
        !> Fortran interface on routine in C interface of same name.
        function milhoja_runtime_execute_tasks_cpu_c(C_taskFunction,            &
                                                     C_tileWrapperPrototype,    &
                                                     C_nThreads) result(C_ierr) &
                                                     bind(c)
            use iso_c_binding,     ONLY : C_PTR, C_FUNPTR
            use milhoja_types_mod, ONLY : MILHOJA_INT
            implicit none
            type(C_FUNPTR),       intent(IN), value :: C_taskFunction
            type(C_PTR),          intent(IN), value :: C_tileWrapperPrototype
            integer(MILHOJA_INT), intent(IN), value :: C_nThreads
            integer(MILHOJA_INT)                    :: C_ierr
        end function milhoja_runtime_execute_tasks_cpu_c
#endif

        !> Fortran interface on routine in C interface of same name.
        function milhoja_runtime_setup_pipeline_cpu_c(C_taskFunction,            &
                                                     C_nThreads) result(C_ierr) &
                                                     bind(c)
            use iso_c_binding,     ONLY : C_FUNPTR
            use milhoja_types_mod, ONLY : MILHOJA_INT
            implicit none
            type(C_FUNPTR),       intent(IN), value :: C_taskFunction
            integer(MILHOJA_INT), intent(IN), value :: C_nThreads
            integer(MILHOJA_INT)                    :: C_ierr
        end function milhoja_runtime_setup_pipeline_cpu_c

        !> Fortran interface on routine in C interface of same name.
        function milhoja_runtime_teardown_pipeline_cpu_c(C_nThreads) result(C_ierr) &
                                                     bind(c)
            use milhoja_types_mod, ONLY : MILHOJA_INT
            implicit none
            integer(MILHOJA_INT), intent(IN), value :: C_nThreads
            integer(MILHOJA_INT)                    :: C_ierr
        end function milhoja_runtime_teardown_pipeline_cpu_c

<<<<<<< HEAD
=======
#ifdef RUNTIME_SUPPORT_DATAPACKETS
>>>>>>> bae6cac9
        !> Fortran interface on routine in C interface of same name.
        function milhoja_runtime_push_pipeline_cpu_c(C_tileWrapperPrototype,    &
                                                     C_nThreads,                &
                                                     tileCINfo)  result(C_ierr) &
                                                     bind(c)
            use iso_c_binding,     ONLY : C_PTR
            use milhoja_types_mod, ONLY : MILHOJA_INT
!!$            use Milhoja_tileCInfo_mod, ONLY: Milhoja_tileCInfo_t
            implicit none
            type(C_PTR),          intent(IN), value :: C_tileWrapperPrototype
            integer(MILHOJA_INT), intent(IN), value :: C_nThreads
!!$            type(Milhoja_tileCInfo_t), intent(IN)   :: tileCInfo
            type(C_PTR),          intent(IN), value :: tileCInfo
            integer(MILHOJA_INT)                    :: C_ierr
        end function milhoja_runtime_push_pipeline_cpu_c

        !> Fortran interface for the function in C interface of the same name.
        function milhoja_runtime_setup_pipeline_gpu_c(C_taskFunction,            &
                                                     C_nThreads,            &
                                                     C_nTilesPerPacket,     &
                                                     C_packetPrototype) result(C_ierr) &
                                                     bind(c)
            use iso_c_binding,     ONLY : C_PTR, C_FUNPTR
            use milhoja_types_mod, ONLY : MILHOJA_INT
            implicit none
            type(C_FUNPTR),       intent(IN), value :: C_taskFunction
            type(C_PTR),          intent(IN), value :: C_packetPrototype
            integer(MILHOJA_INT), intent(IN), value :: C_nThreads
            integer(MILHOJA_INT), intent(IN), value :: C_nTilesPerPacket
            integer(MILHOJA_INT)                    :: C_ierr
        end function milhoja_runtime_setup_pipeline_gpu_c

        !> Fortran interface for the function in C interface of the same name.
        function milhoja_runtime_teardown_pipeline_gpu_c(C_nThreads,            &
                                                         C_nTilesPerPacket)     &
                                                         result(C_ierr) &
                                                         bind(c)
            use milhoja_types_mod, ONLY : MILHOJA_INT
            implicit none
            integer(MILHOJA_INT), intent(IN), value :: C_nThreads
            integer(MILHOJA_INT), intent(IN), value :: C_nTilesPerPacket
            integer(MILHOJA_INT)                    :: C_ierr
        end function milhoja_runtime_teardown_pipeline_gpu_c

        !> Fortran interface for the function in C interface of the same name.
        function milhoja_runtime_push_pipeline_gpu_c(C_packetPrototype,         &
                                                     C_nThreads,                &
                                                     tileCINfo)  result(C_ierr) &
                                                     bind(c)
            use iso_c_binding,     ONLY : C_PTR
            use milhoja_types_mod, ONLY : MILHOJA_INT
!!$            use Milhoja_tileCInfo_mod, ONLY: Milhoja_tileCInfo_t
            implicit none
            type(C_PTR),          intent(IN), value :: C_packetPrototype
            integer(MILHOJA_INT), intent(IN), value :: C_nThreads
!!$            type(Milhoja_tileCInfo_t), intent(IN)   :: tileCInfo
            type(C_PTR),          intent(IN), value :: tileCInfo
            integer(MILHOJA_INT)                    :: C_ierr
        end function milhoja_runtime_push_pipeline_gpu_c

#ifdef MILHOJA_GPUS_SUPPORTED
#ifdef RUNTIME_USES_TILEITER
        !> Fortran interface for the function in C interface of the same name.
        function milhoja_runtime_execute_tasks_gpu_c(C_taskFunction,        &
                                                     C_nDistributorThreads, &
                                                     C_nThreads,            &
                                                     C_nTilesPerPacket,     &
                                                     C_packetPrototype)     &
                                                     result(C_ierr) bind(c)
            use iso_c_binding,     ONLY : C_PTR, C_FUNPTR
            use milhoja_types_mod, ONLY : MILHOJA_INT
            implicit none
            type(C_FUNPTR),       intent(IN), value :: C_taskFunction
            integer(MILHOJA_INT), intent(IN), value :: C_nDistributorThreads
            integer(MILHOJA_INT), intent(IN), value :: C_nThreads
            integer(MILHOJA_INT), intent(IN), value :: C_nTilesPerPacket
            type(C_PTR),          intent(IN), value :: C_packetPrototype
            integer(MILHOJA_INT)                    :: C_ierr
        end function milhoja_runtime_execute_tasks_gpu_c
#endif
#endif
    end interface

contains

    !> Initialize the runtime.  Calling code should only call this routine after
    !! the Milhoja Grid infrastructure has been initialized.
    !!
    !! @param nThreadTeams           Number of thread teams to create
    !! @param nThreadsPerTeam        Number of threads to create in each team
    !! @param nStreams               Number of streams to create
    !! @param nBytesInCpuMemoryPool  Number of bytes to allocate in CPU memory pool.
    !!                               Note the abnormal integer kind.
    !! @param nBytesInGpuMemoryPools Number of bytes to allocate in memory pools
    !!                               associated with GPU (e.g., pinned & GPU).
    !!                               Note the abnormal integer kind.
    !! @param ierr                   Milhoja error code
    subroutine milhoja_runtime_init(nThreadTeams, nThreadsPerTeam, &
                                    nStreams,                      &
                                    nBytesInCpuMemoryPool,         &
                                    nBytesInGpuMemoryPools,        &
                                    ierr)
        integer(MILHOJA_INT),    intent(IN)  :: nThreadTeams
        integer(MILHOJA_INT),    intent(IN)  :: nThreadsPerTeam
        integer(MILHOJA_INT),    intent(IN)  :: nStreams
        integer(MILHOJA_SIZE_T), intent(IN)  :: nBytesInCpuMemoryPool
        integer(MILHOJA_SIZE_T), intent(IN)  :: nBytesInGpuMemoryPools
        integer(MILHOJA_INT),    intent(OUT) :: ierr

        ierr = milhoja_runtime_init_c(nThreadTeams, nThreadsPerTeam, &
                                      nStreams,                      &
                                      nBytesInCpuMemoryPool,         &
                                      nBytesInGpuMemoryPools)
    end subroutine milhoja_runtime_init

    !> Finalize the runtime.  Calling code should call this routine before
    !! finalizing the Milhoja Grid infrastructure.
    !!
    !! @param ierr    The milhoja error code
    subroutine milhoja_runtime_finalize(ierr)
        integer(MILHOJA_INT), intent(OUT) :: ierr

        ierr = milhoja_runtime_finalize_c()
    end subroutine milhoja_runtime_finalize

    !> Reset the runtime backend.  This is a temporary workaround required
    !! since the present memory manager is too simple.
    !!
    !! @todo Remove once a proper memory manager is implemented.
    !!
    !! @param ierr    The milhoja error code
    subroutine milhoja_runtime_reset(ierr)
        integer(MILHOJA_INT), intent(OUT) :: ierr

        ierr = milhoja_runtime_reset_c()
    end subroutine milhoja_runtime_reset

    !> Instruct the runtime to make the CPU-only thread team ready.
    !!
    !! @param taskFunction    The task function to execute
    !! @param nThreads        The number of threads to activate in team
    !! @param ierr            The milhoja error code
    subroutine milhoja_runtime_setupPipelineForCpuTasks(taskFunction, &
                                                nThreads, ierr)
        use iso_c_binding, ONLY : C_FUNPTR, &
                                  C_FUNLOC

        procedure(milhoja_runtime_taskFunction)             :: taskFunction
        integer(MILHOJA_INT),                   intent(IN)  :: nThreads
        integer(MILHOJA_INT),                   intent(OUT) :: ierr

        type(C_FUNPTR) :: taskFunction_Cptr

        taskFunction_Cptr = C_FUNLOC(taskFunction)

        ierr = milhoja_runtime_setup_pipeline_cpu_c(taskFunction_Cptr, &
                                                   nThreads)
    end subroutine milhoja_runtime_setupPipelineForCpuTasks

    !> Instruct the runtime to tear down the CPU-only thread team pipeline.
    !!
    !! @param nThreads        The number of threads that should be activated in team
    !! @param ierr            The milhoja error code
    subroutine milhoja_runtime_teardownPipelineForCpuTasks(nThreads, ierr)

        integer(MILHOJA_INT),                   intent(IN)  :: nThreads
        integer(MILHOJA_INT),                   intent(OUT) :: ierr

        ierr = milhoja_runtime_teardown_pipeline_cpu_c(nThreads)
    end subroutine milhoja_runtime_teardownPipelineForCpuTasks

    !> Push one tile to the prepared pipeline for task execution.
    !!
    !! @param prototype_Cptr  WRITE THIS
    !! @param nThreads        The number of threads to activate in team
    !! @param ierr            The milhoja error code
    subroutine milhoja_runtime_pushTileToPipeline(prototype_Cptr, &
                                                nThreads, tileCInfo_Cp, ierr)
        use iso_c_binding, ONLY : C_PTR
!!$        use Milhoja_tileCInfo_mod, ONLY: Milhoja_tileCInfo_t

        type(C_PTR),                            intent(IN)  :: prototype_Cptr
        integer(MILHOJA_INT),                   intent(IN)  :: nThreads
!!$        type(Milhoja_tileCInfo_t),              intent(IN)  :: tileCInfo
        type(C_PTR),                            intent(IN)  :: tileCInfo_Cp
        integer(MILHOJA_INT),                   intent(OUT) :: ierr

        ierr = milhoja_runtime_push_pipeline_cpu_c(prototype_Cptr, &
                                                   nThreads, &
                                                   tileCInfo_Cp)
    end subroutine milhoja_runtime_pushTileToPipeline

    !> Instruct the runtime to make the GPU-only thread team ready.
    !!
    !! @param taskFunction    The task function to execute
    !! @param prototype_Cptr  WRITE THIS
    !! @param nThreads        The number of threads to activate in team
    !! @param ierr            The milhoja error code
    subroutine milhoja_runtime_setupPipelineForGpuTasks(taskFunction, &
                                                nThreads,             &
                                                nTilesPerPacket,      &
                                                packetPrototype_Cptr, &
                                                ierr)
        use iso_c_binding, ONLY : C_PTR, &
                                  C_FUNPTR, &
                                  C_FUNLOC

        procedure(milhoja_runtime_taskFunction)             :: taskFunction
        type(C_PTR),                            intent(IN)  :: packetPrototype_Cptr
        integer(MILHOJA_INT),                   intent(IN)  :: nThreads
        integer(MILHOJA_INT),                   intent(IN)  :: nTilesPerPacket
        integer(MILHOJA_INT),                   intent(OUT) :: ierr

        type(C_FUNPTR) :: taskFunction_Cptr

        taskFunction_Cptr = C_FUNLOC(taskFunction)

        ierr = milhoja_runtime_setup_pipeline_gpu_c(taskFunction_Cptr, &
                                                   nThreads, &
                                                   nTilesPerPacket, &
                                                   packetPrototype_Cptr)
    end subroutine milhoja_runtime_setupPipelineForGpuTasks

    !> Instruct the runtime to tear down the GPU-only thread team pipeline.
    !!
    !! @param nThreads        The number of threads to activate in team
    !! @param ierr            The milhoja error code
    subroutine milhoja_runtime_teardownPipelineForGpuTasks(nThreads, nTilesPerPacket,&
                                                           ierr)
        integer(MILHOJA_INT),                   intent(IN)  :: nThreads
        integer(MILHOJA_INT),                   intent(IN)  :: nTilesPerPacket
        integer(MILHOJA_INT),                   intent(OUT) :: ierr

        ierr = milhoja_runtime_teardown_pipeline_gpu_c(nThreads, nTilesPerPacket)
    end subroutine milhoja_runtime_teardownPipelineForGpuTasks

    !> Push one tile to the prepared pipeline for task execution.
    !!
    !! @param prototype_Cptr  WRITE THIS
    !! @param nThreads        The number of threads to activate in team
    !! @param ierr            The milhoja error code
    subroutine milhoja_runtime_pushTileToGpuPipeline(prototype_Cptr, &
                                                nThreads, tileCInfo_Cp, ierr)
        use iso_c_binding, ONLY : C_PTR
!!$        use Milhoja_tileCInfo_mod, ONLY: Milhoja_tileCInfo_t

        type(C_PTR),                            intent(IN)  :: prototype_Cptr
        integer(MILHOJA_INT),                   intent(IN)  :: nThreads
!!$        type(Milhoja_tileCInfo_t),              intent(IN)  :: tileCInfo
        type(C_PTR),                            intent(IN)  :: tileCInfo_Cp
        integer(MILHOJA_INT),                   intent(OUT) :: ierr

        ierr = milhoja_runtime_push_pipeline_gpu_c(prototype_Cptr, &
                                                   nThreads, &
                                                   tileCInfo_Cp)
    end subroutine milhoja_runtime_pushTileToGpuPipeline

#ifdef RUNTIME_USES_TILEITER
    !> Instruct the runtime to use the CPU-only thread team configuration with
    !! the given number of threads to apply the given task function to all
    !! blocks.
    !!
    !! \todo Allow calling code to specify action name for improved logging.
    !! \todo Need to add arguments for specifying the set of blocks.
    !!
    !! @param taskFunction    The task function to execute
    !! @param prototype_Cptr  WRITE THIS
    !! @param nThreads        The number of threads to activate in team
    !! @param ierr            The milhoja error code
    subroutine milhoja_runtime_executeTasks_Cpu(taskFunction, &
                                                prototype_Cptr, &
                                                nThreads, ierr)
        use iso_c_binding, ONLY : C_PTR, &
                                  C_FUNPTR, &
                                  C_FUNLOC

        procedure(milhoja_runtime_taskFunction)             :: taskFunction
        type(C_PTR),                            intent(IN)  :: prototype_Cptr
        integer(MILHOJA_INT),                   intent(IN)  :: nThreads
        integer(MILHOJA_INT),                   intent(OUT) :: ierr

        type(C_FUNPTR) :: taskFunction_Cptr

        taskFunction_Cptr = C_FUNLOC(taskFunction)

        ierr = milhoja_runtime_execute_tasks_cpu_c(taskFunction_Cptr, &
                                                   prototype_Cptr, &
                                                   nThreads)
    end subroutine milhoja_runtime_executeTasks_Cpu
#endif

<<<<<<< HEAD
#ifdef MILHOJA_GPUS_SUPPORTED
#ifdef RUNTIME_USES_TILEITER
=======
#ifdef RUNTIME_SUPPORT_DATAPACKETS
>>>>>>> bae6cac9
    !> Instruct the runtime to use the GPU-only thread team configuration with
    !! the given number of threads to apply the given task function to all
    !! blocks.
    !!
    !! \todo Allow calling code to specify action name for improved logging.
    !! \todo Need to add arguments for specifying the set of blocks.
    !!
    !! @param taskFunction          The task function to execute
    !! @param nDistributorThreads   The number of distributor threads to use
    !! @param nThreads              The number of threads to activate in team
    !! @param nTilesPerPacket       The maximum number of tiles allowed in each
    !!                              packet
    !! @param packetPrototype_Cptr  Pointer to a prototype data packet to be
    !!                              used to create new packets.
    !! @param ierr                  The milhoja error code
    subroutine milhoja_runtime_executeTasks_Gpu(taskFunction,         &
                                                nDistributorThreads,  &
                                                nThreads,             &
                                                nTilesPerPacket,      &
                                                packetPrototype_Cptr, &
                                                ierr)
        use iso_c_binding, ONLY : C_FUNPTR, &
                                  C_PTR, &
                                  C_FUNLOC

        procedure(milhoja_runtime_taskFunction)             :: taskFunction
        integer(MILHOJA_INT),                   intent(IN)  :: nDistributorThreads
        integer(MILHOJA_INT),                   intent(IN)  :: nThreads
        integer(MILHOJA_INT),                   intent(IN)  :: nTilesPerPacket
        type(C_PTR),                            intent(IN)  :: packetPrototype_Cptr
        integer(MILHOJA_INT),                   intent(OUT) :: ierr

        type(C_FUNPTR) :: taskFunction_Cptr

        taskFunction_Cptr = C_FUNLOC(taskFunction)

        ierr = milhoja_runtime_execute_tasks_gpu_c(taskFunction_Cptr, &
                                                   nDistributorThreads, &
                                                   nThreads, &
                                                   nTilesPerPacket, &
                                                   packetPrototype_Cptr)
    end subroutine milhoja_runtime_executeTasks_Gpu
#endif
#endif

end module milhoja_runtime_mod
<|MERGE_RESOLUTION|>--- conflicted
+++ resolved
@@ -22,7 +22,7 @@
     public :: milhoja_runtime_setupPipelineForGpuTasks
     public :: milhoja_runtime_pushTileToGpuPipeline
     public :: milhoja_runtime_teardownPipelineForGpuTasks
-#ifdef RUNTIME_USES_TILEITER
+#ifdef RUNTIME_SUPPORT_EXECUTE
     public :: milhoja_runtime_executeTasks_Cpu
 #ifdef RUNTIME_SUPPORT_DATAPACKETS
     public :: milhoja_runtime_executeTasks_Gpu
@@ -79,7 +79,7 @@
             integer(MILHOJA_INT) :: C_ierr
         end function milhoja_runtime_reset_c
 
-#ifdef RUNTIME_USES_TILEITER
+#ifdef RUNTIME_SUPPORT_EXECUTE
         !> Fortran interface on routine in C interface of same name.
         function milhoja_runtime_execute_tasks_cpu_c(C_taskFunction,            &
                                                      C_tileWrapperPrototype,    &
@@ -116,10 +116,6 @@
             integer(MILHOJA_INT)                    :: C_ierr
         end function milhoja_runtime_teardown_pipeline_cpu_c
 
-<<<<<<< HEAD
-=======
-#ifdef RUNTIME_SUPPORT_DATAPACKETS
->>>>>>> bae6cac9
         !> Fortran interface on routine in C interface of same name.
         function milhoja_runtime_push_pipeline_cpu_c(C_tileWrapperPrototype,    &
                                                      C_nThreads,                &
@@ -136,6 +132,7 @@
             integer(MILHOJA_INT)                    :: C_ierr
         end function milhoja_runtime_push_pipeline_cpu_c
 
+#ifdef RUNTIME_SUPPORT_DATAPACKETS
         !> Fortran interface for the function in C interface of the same name.
         function milhoja_runtime_setup_pipeline_gpu_c(C_taskFunction,            &
                                                      C_nThreads,            &
@@ -180,8 +177,7 @@
             integer(MILHOJA_INT)                    :: C_ierr
         end function milhoja_runtime_push_pipeline_gpu_c
 
-#ifdef MILHOJA_GPUS_SUPPORTED
-#ifdef RUNTIME_USES_TILEITER
+#  ifdef RUNTIME_SUPPORT_EXECUTE
         !> Fortran interface for the function in C interface of the same name.
         function milhoja_runtime_execute_tasks_gpu_c(C_taskFunction,        &
                                                      C_nDistributorThreads, &
@@ -199,7 +195,7 @@
             type(C_PTR),          intent(IN), value :: C_packetPrototype
             integer(MILHOJA_INT)                    :: C_ierr
         end function milhoja_runtime_execute_tasks_gpu_c
-#endif
+#  endif
 #endif
     end interface
 
@@ -377,7 +373,7 @@
                                                    tileCInfo_Cp)
     end subroutine milhoja_runtime_pushTileToGpuPipeline
 
-#ifdef RUNTIME_USES_TILEITER
+#ifdef RUNTIME_SUPPORT_EXEC
     !> Instruct the runtime to use the CPU-only thread team configuration with
     !! the given number of threads to apply the given task function to all
     !! blocks.
@@ -411,12 +407,7 @@
     end subroutine milhoja_runtime_executeTasks_Cpu
 #endif
 
-<<<<<<< HEAD
-#ifdef MILHOJA_GPUS_SUPPORTED
-#ifdef RUNTIME_USES_TILEITER
-=======
-#ifdef RUNTIME_SUPPORT_DATAPACKETS
->>>>>>> bae6cac9
+#  ifdef RUNTIME_SUPPORT_DATAPACKETS
     !> Instruct the runtime to use the GPU-only thread team configuration with
     !! the given number of threads to apply the given task function to all
     !! blocks.
@@ -459,7 +450,7 @@
                                                    nTilesPerPacket, &
                                                    packetPrototype_Cptr)
     end subroutine milhoja_runtime_executeTasks_Gpu
-#endif
+#  endif
 #endif
 
 end module milhoja_runtime_mod
