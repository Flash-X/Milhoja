#include "Milhoja.h"

!> A module in the Milhoja Fortran/C++ interoperability layer that provides
!! calling code with a high-level Fortan interface for interacting with the runtime.
!!
!! @todo Add in executeTask routines for other thread team configurations.
module milhoja_runtime_mod
    use milhoja_types_mod, ONLY : MILHOJA_INT, &
                                  MILHOJA_SIZE_T

    implicit none
    private

    !!!!!----- PUBLIC INTERFACE
    public :: milhoja_runtime_init
    public :: milhoja_runtime_finalize
    public :: milhoja_runtime_taskFunction
    public :: milhoja_runtime_reset
#ifdef RUNTIME_SUPPORT_PUSH
    public :: milhoja_runtime_setupPipelineForCpuTasks
    public :: milhoja_runtime_pushTileToPipeline
    public :: milhoja_runtime_teardownPipelineForCpuTasks
#  ifdef RUNTIME_SUPPORT_DATAPACKETS
    public :: milhoja_runtime_setupPipelineForGpuTasks
    public :: milhoja_runtime_pushTileToGpuPipeline
    public :: milhoja_runtime_teardownPipelineForGpuTasks
#  endif
#endif
#ifdef RUNTIME_SUPPORT_EXECUTE
    public :: milhoja_runtime_executeTasks_Cpu
#  ifdef RUNTIME_SUPPORT_DATAPACKETS
    public :: milhoja_runtime_executeTasks_Gpu
#  endif
#endif

    !!!!!----- FORTRAN INTERFACES TO MILHOJA FUNCTION POINTERS
    abstract interface
        !> Fortran interface of the runtime's task function.
        !!
        !! C_threadId - unique zero-based index of runtime thread calling this
        !!              routine
        !! C_dataItemPtr - C pointer to Grid DataItem to which the task
        !!                 function should be applied
        subroutine milhoja_runtime_taskFunction(C_threadId, C_dataItemPtr) bind(c)
            use iso_c_binding,     ONLY : C_PTR
            use milhoja_types_mod, ONLY : MILHOJA_INT
            implicit none
            integer(MILHOJA_INT), intent(IN), value :: C_threadId
            type(C_PTR),          intent(IN), value :: C_dataItemPtr
        end subroutine milhoja_runtime_taskFunction
    end interface

    !!!!!----- INTERFACES TO C-LINKAGE C++ FUNCTIONS
    ! The C-to-Fortran interoperability layer
    interface
        !> Fortran interface on routine in C interface of same name.
        function milhoja_runtime_init_c(C_nThreadTeams, C_nThreadsPerTeam, &
                                        C_nStreams,                        &
                                        C_nBytesInCpuMemoryPool,           &
                                        C_nBytesInGpuMemoryPools) result(C_ierr) &
                                        bind(c)
            use milhoja_types_mod, ONLY : MILHOJA_INT, MILHOJA_SIZE_T
            implicit none
            integer(MILHOJA_INT),    intent(IN), value :: C_nThreadTeams
            integer(MILHOJA_INT),    intent(IN), value :: C_nThreadsPerTeam
            integer(MILHOJA_INT),    intent(IN), value :: C_nStreams
            integer(MILHOJA_SIZE_T), intent(IN), value :: C_nBytesInCpuMemoryPool
            integer(MILHOJA_SIZE_T), intent(IN), value :: C_nBytesInGpuMemoryPools
            integer(MILHOJA_INT)                       :: C_ierr
        end function milhoja_runtime_init_c

        !> Fortran interface on routine in C interface of same name.
        function milhoja_runtime_finalize_c() result(C_ierr) bind(c)
            use milhoja_types_mod, ONLY : MILHOJA_INT
            implicit none
            integer(MILHOJA_INT) :: C_ierr
        end function milhoja_runtime_finalize_c

        !> Fortran interface on routine in C interface of same name.
        function milhoja_runtime_reset_c() result(C_ierr) bind(c)
            use milhoja_types_mod, ONLY : MILHOJA_INT
            implicit none
            integer(MILHOJA_INT) :: C_ierr
        end function milhoja_runtime_reset_c

#ifdef RUNTIME_SUPPORT_EXECUTE
        !> Fortran interface on routine in C interface of same name.
        function milhoja_runtime_execute_tasks_cpu_c(C_taskFunction,            &
                                                     C_tileWrapperPrototype,    &
                                                     C_nThreads) result(C_ierr) &
                                                     bind(c)
            use iso_c_binding,     ONLY : C_PTR, C_FUNPTR
            use milhoja_types_mod, ONLY : MILHOJA_INT
            implicit none
            type(C_FUNPTR),       intent(IN), value :: C_taskFunction
            type(C_PTR),          intent(IN), value :: C_tileWrapperPrototype
            integer(MILHOJA_INT), intent(IN), value :: C_nThreads
            integer(MILHOJA_INT)                    :: C_ierr
        end function milhoja_runtime_execute_tasks_cpu_c
#endif

        !> Fortran interface on routine in C interface of same name.
        function milhoja_runtime_setup_pipeline_cpu_c(C_taskFunction,            &
                                                     C_nThreads) result(C_ierr) &
                                                     bind(c)
            use iso_c_binding,     ONLY : C_FUNPTR
            use milhoja_types_mod, ONLY : MILHOJA_INT
            implicit none
            type(C_FUNPTR),       intent(IN), value :: C_taskFunction
            integer(MILHOJA_INT), intent(IN), value :: C_nThreads
            integer(MILHOJA_INT)                    :: C_ierr
        end function milhoja_runtime_setup_pipeline_cpu_c

        !> Fortran interface on routine in C interface of same name.
        function milhoja_runtime_teardown_pipeline_cpu_c(C_nThreads) result(C_ierr) &
                                                     bind(c)
            use milhoja_types_mod, ONLY : MILHOJA_INT
            implicit none
            integer(MILHOJA_INT), intent(IN), value :: C_nThreads
            integer(MILHOJA_INT)                    :: C_ierr
        end function milhoja_runtime_teardown_pipeline_cpu_c

        !> Fortran interface on routine in C interface of same name.
        function milhoja_runtime_push_pipeline_cpu_c(C_tileWrapperPrototype,    &
                                                     C_nThreads,                &
                                                     tileCINfo)  result(C_ierr) &
                                                     bind(c)
            use iso_c_binding,     ONLY : C_PTR
            use milhoja_types_mod, ONLY : MILHOJA_INT
!!$            use Milhoja_tileCInfo_mod, ONLY: Milhoja_tileCInfo_t
            implicit none
            type(C_PTR),          intent(IN), value :: C_tileWrapperPrototype
            integer(MILHOJA_INT), intent(IN), value :: C_nThreads
!!$            type(Milhoja_tileCInfo_t), intent(IN)   :: tileCInfo
            type(C_PTR),          intent(IN), value :: tileCInfo
            integer(MILHOJA_INT)                    :: C_ierr
        end function milhoja_runtime_push_pipeline_cpu_c

#ifdef RUNTIME_SUPPORT_DATAPACKETS
        !> Fortran interface for the function in C interface of the same name.
        function milhoja_runtime_setup_pipeline_gpu_c(C_taskFunction,            &
                                                     C_nThreads,            &
                                                     C_nTilesPerPacket,     &
                                                     C_packetPrototype) result(C_ierr) &
                                                     bind(c)
            use iso_c_binding,     ONLY : C_PTR, C_FUNPTR
            use milhoja_types_mod, ONLY : MILHOJA_INT
            implicit none
            type(C_FUNPTR),       intent(IN), value :: C_taskFunction
            type(C_PTR),          intent(IN), value :: C_packetPrototype
            integer(MILHOJA_INT), intent(IN), value :: C_nThreads
            integer(MILHOJA_INT), intent(IN), value :: C_nTilesPerPacket
            integer(MILHOJA_INT)                    :: C_ierr
        end function milhoja_runtime_setup_pipeline_gpu_c

        !> Fortran interface for the function in C interface of the same name.
        function milhoja_runtime_teardown_pipeline_gpu_c(C_nThreads,            &
                                                         C_nTilesPerPacket)     &
                                                         result(C_ierr) &
                                                         bind(c)
            use milhoja_types_mod, ONLY : MILHOJA_INT
            implicit none
            integer(MILHOJA_INT), intent(IN), value :: C_nThreads
            integer(MILHOJA_INT), intent(IN), value :: C_nTilesPerPacket
            integer(MILHOJA_INT)                    :: C_ierr
        end function milhoja_runtime_teardown_pipeline_gpu_c

        !> Fortran interface for the function in C interface of the same name.
        function milhoja_runtime_push_pipeline_gpu_c(C_packetPrototype,         &
                                                     C_nThreads,                &
                                                     tileCINfo)  result(C_ierr) &
                                                     bind(c)
            use iso_c_binding,     ONLY : C_PTR
            use milhoja_types_mod, ONLY : MILHOJA_INT
!!$            use Milhoja_tileCInfo_mod, ONLY: Milhoja_tileCInfo_t
            implicit none
            type(C_PTR),          intent(IN), value :: C_packetPrototype
            integer(MILHOJA_INT), intent(IN), value :: C_nThreads
!!$            type(Milhoja_tileCInfo_t), intent(IN)   :: tileCInfo
            type(C_PTR),          intent(IN), value :: tileCInfo
            integer(MILHOJA_INT)                    :: C_ierr
        end function milhoja_runtime_push_pipeline_gpu_c

#  ifdef RUNTIME_SUPPORT_EXECUTE
        !> Fortran interface for the function in C interface of the same name.
        function milhoja_runtime_execute_tasks_gpu_c(C_taskFunction,        &
                                                     C_nDistributorThreads, &
                                                     C_nThreads,            &
                                                     C_nTilesPerPacket,     &
                                                     C_packetPrototype)     &
                                                     result(C_ierr) bind(c)
            use iso_c_binding,     ONLY : C_PTR, C_FUNPTR
            use milhoja_types_mod, ONLY : MILHOJA_INT
            implicit none
            type(C_FUNPTR),       intent(IN), value :: C_taskFunction
            integer(MILHOJA_INT), intent(IN), value :: C_nDistributorThreads
            integer(MILHOJA_INT), intent(IN), value :: C_nThreads
            integer(MILHOJA_INT), intent(IN), value :: C_nTilesPerPacket
            type(C_PTR),          intent(IN), value :: C_packetPrototype
            integer(MILHOJA_INT)                    :: C_ierr
        end function milhoja_runtime_execute_tasks_gpu_c
#  endif
#endif
    end interface

contains

    !> Initialize the runtime.  Calling code should only call this routine after
    !! the Milhoja Grid infrastructure has been initialized.
    !!
    !! @param nThreadTeams           Number of thread teams to create
    !! @param nThreadsPerTeam        Number of threads to create in each team
    !! @param nStreams               Number of streams to create
    !! @param nBytesInCpuMemoryPool  Number of bytes to allocate in CPU memory pool.
    !!                               Note the abnormal integer kind.
    !! @param nBytesInGpuMemoryPools Number of bytes to allocate in memory pools
    !!                               associated with GPU (e.g., pinned & GPU).
    !!                               Note the abnormal integer kind.
    !! @param ierr                   Milhoja error code
    subroutine milhoja_runtime_init(nThreadTeams, nThreadsPerTeam, &
                                    nStreams,                      &
                                    nBytesInCpuMemoryPool,         &
                                    nBytesInGpuMemoryPools,        &
                                    ierr)
        integer(MILHOJA_INT),    intent(IN)  :: nThreadTeams
        integer(MILHOJA_INT),    intent(IN)  :: nThreadsPerTeam
        integer(MILHOJA_INT),    intent(IN)  :: nStreams
        integer(MILHOJA_SIZE_T), intent(IN)  :: nBytesInCpuMemoryPool
        integer(MILHOJA_SIZE_T), intent(IN)  :: nBytesInGpuMemoryPools
        integer(MILHOJA_INT),    intent(OUT) :: ierr

        ierr = milhoja_runtime_init_c(nThreadTeams, nThreadsPerTeam, &
                                      nStreams,                      &
                                      nBytesInCpuMemoryPool,         &
                                      nBytesInGpuMemoryPools)
    end subroutine milhoja_runtime_init

    !> Finalize the runtime.  Calling code should call this routine before
    !! finalizing the Milhoja Grid infrastructure.
    !!
    !! @param ierr    The milhoja error code
    subroutine milhoja_runtime_finalize(ierr)
        integer(MILHOJA_INT), intent(OUT) :: ierr

        ierr = milhoja_runtime_finalize_c()
    end subroutine milhoja_runtime_finalize

    !> Reset the runtime backend.  This is a temporary workaround required
    !! since the present memory manager is too simple.
    !!
    !! @todo Remove once a proper memory manager is implemented.
    !!
    !! @param ierr    The milhoja error code
    subroutine milhoja_runtime_reset(ierr)
        integer(MILHOJA_INT), intent(OUT) :: ierr

        ierr = milhoja_runtime_reset_c()
    end subroutine milhoja_runtime_reset

<<<<<<< HEAD
=======
#ifdef RUNTIME_SUPPORT_PUSH
>>>>>>> ad623295
    !> Instruct the runtime to make the CPU-only thread team ready.
    !!
    !! @param taskFunction    The task function to execute
    !! @param nThreads        The number of threads to activate in team
    !! @param ierr            The milhoja error code
    subroutine milhoja_runtime_setupPipelineForCpuTasks(taskFunction, &
                                                nThreads, ierr)
        use iso_c_binding, ONLY : C_FUNPTR, &
                                  C_FUNLOC

        procedure(milhoja_runtime_taskFunction)             :: taskFunction
        integer(MILHOJA_INT),                   intent(IN)  :: nThreads
        integer(MILHOJA_INT),                   intent(OUT) :: ierr

        type(C_FUNPTR) :: taskFunction_Cptr

        taskFunction_Cptr = C_FUNLOC(taskFunction)

        ierr = milhoja_runtime_setup_pipeline_cpu_c(taskFunction_Cptr, &
                                                   nThreads)
    end subroutine milhoja_runtime_setupPipelineForCpuTasks

    !> Instruct the runtime to tear down the CPU-only thread team pipeline.
    !!
    !! @param nThreads        The number of threads that should be activated in team
    !! @param ierr            The milhoja error code
    subroutine milhoja_runtime_teardownPipelineForCpuTasks(nThreads, ierr)

        integer(MILHOJA_INT),                   intent(IN)  :: nThreads
        integer(MILHOJA_INT),                   intent(OUT) :: ierr

        ierr = milhoja_runtime_teardown_pipeline_cpu_c(nThreads)
    end subroutine milhoja_runtime_teardownPipelineForCpuTasks

    !> Push one tile to the prepared pipeline for task execution.
    !!
    !! @param prototype_Cptr  WRITE THIS
    !! @param nThreads        The number of threads to activate in team
    !! @param ierr            The milhoja error code
    subroutine milhoja_runtime_pushTileToPipeline(prototype_Cptr, &
                                                nThreads, tileCInfo_Cp, ierr)
        use iso_c_binding, ONLY : C_PTR
!!$        use Milhoja_tileCInfo_mod, ONLY: Milhoja_tileCInfo_t

        type(C_PTR),                            intent(IN)  :: prototype_Cptr
        integer(MILHOJA_INT),                   intent(IN)  :: nThreads
!!$        type(Milhoja_tileCInfo_t),              intent(IN)  :: tileCInfo
        type(C_PTR),                            intent(IN)  :: tileCInfo_Cp
        integer(MILHOJA_INT),                   intent(OUT) :: ierr

        ierr = milhoja_runtime_push_pipeline_cpu_c(prototype_Cptr, &
                                                   nThreads, &
                                                   tileCInfo_Cp)
    end subroutine milhoja_runtime_pushTileToPipeline

<<<<<<< HEAD
#ifdef RUNTIME_SUPPORT_PUSH
=======
#  ifdef RUNTIME_SUPPORT_DATAPACKETS
>>>>>>> ad623295
    !> Instruct the runtime to make the GPU-only thread team ready.
    !!
    !! @param taskFunction    The task function to execute
    !! @param prototype_Cptr  WRITE THIS
    !! @param nThreads        The number of threads to activate in team
    !! @param ierr            The milhoja error code
    subroutine milhoja_runtime_setupPipelineForGpuTasks(taskFunction, &
                                                nThreads,             &
                                                nTilesPerPacket,      &
                                                packetPrototype_Cptr, &
                                                ierr)
        use iso_c_binding, ONLY : C_PTR, &
                                  C_FUNPTR, &
                                  C_FUNLOC

        procedure(milhoja_runtime_taskFunction)             :: taskFunction
        type(C_PTR),                            intent(IN)  :: packetPrototype_Cptr
        integer(MILHOJA_INT),                   intent(IN)  :: nThreads
        integer(MILHOJA_INT),                   intent(IN)  :: nTilesPerPacket
        integer(MILHOJA_INT),                   intent(OUT) :: ierr

        type(C_FUNPTR) :: taskFunction_Cptr

        taskFunction_Cptr = C_FUNLOC(taskFunction)

        ierr = milhoja_runtime_setup_pipeline_gpu_c(taskFunction_Cptr, &
                                                   nThreads, &
                                                   nTilesPerPacket, &
                                                   packetPrototype_Cptr)
    end subroutine milhoja_runtime_setupPipelineForGpuTasks

    !> Instruct the runtime to tear down the GPU-only thread team pipeline.
    !!
    !! @param nThreads        The number of threads to activate in team
    !! @param ierr            The milhoja error code
    subroutine milhoja_runtime_teardownPipelineForGpuTasks(nThreads, nTilesPerPacket,&
                                                           ierr)
        integer(MILHOJA_INT),                   intent(IN)  :: nThreads
        integer(MILHOJA_INT),                   intent(IN)  :: nTilesPerPacket
        integer(MILHOJA_INT),                   intent(OUT) :: ierr

        ierr = milhoja_runtime_teardown_pipeline_gpu_c(nThreads, nTilesPerPacket)
    end subroutine milhoja_runtime_teardownPipelineForGpuTasks

    !> Push one tile to the prepared pipeline for task execution.
    !!
    !! @param prototype_Cptr  WRITE THIS
    !! @param nThreads        The number of threads to activate in team
    !! @param ierr            The milhoja error code
    subroutine milhoja_runtime_pushTileToGpuPipeline(prototype_Cptr, &
                                                nThreads, tileCInfo_Cp, ierr)
        use iso_c_binding, ONLY : C_PTR
!!$        use Milhoja_tileCInfo_mod, ONLY: Milhoja_tileCInfo_t

        type(C_PTR),                            intent(IN)  :: prototype_Cptr
        integer(MILHOJA_INT),                   intent(IN)  :: nThreads
!!$        type(Milhoja_tileCInfo_t),              intent(IN)  :: tileCInfo
        type(C_PTR),                            intent(IN)  :: tileCInfo_Cp
        integer(MILHOJA_INT),                   intent(OUT) :: ierr

        ierr = milhoja_runtime_push_pipeline_gpu_c(prototype_Cptr, &
                                                   nThreads, &
                                                   tileCInfo_Cp)
    end subroutine milhoja_runtime_pushTileToGpuPipeline
<<<<<<< HEAD
=======
#  endif
>>>>>>> ad623295
#endif

#ifdef RUNTIME_SUPPORT_EXECUTE
    !> Instruct the runtime to use the CPU-only thread team configuration with
    !! the given number of threads to apply the given task function to all
    !! blocks.
    !!
    !! \todo Allow calling code to specify action name for improved logging.
    !! \todo Need to add arguments for specifying the set of blocks.
    !!
    !! @param taskFunction    The task function to execute
    !! @param prototype_Cptr  WRITE THIS
    !! @param nThreads        The number of threads to activate in team
    !! @param ierr            The milhoja error code
    subroutine milhoja_runtime_executeTasks_Cpu(taskFunction, &
                                                prototype_Cptr, &
                                                nThreads, ierr)
        use iso_c_binding, ONLY : C_PTR, &
                                  C_FUNPTR, &
                                  C_FUNLOC

        procedure(milhoja_runtime_taskFunction)             :: taskFunction
        type(C_PTR),                            intent(IN)  :: prototype_Cptr
        integer(MILHOJA_INT),                   intent(IN)  :: nThreads
        integer(MILHOJA_INT),                   intent(OUT) :: ierr

        type(C_FUNPTR) :: taskFunction_Cptr

        taskFunction_Cptr = C_FUNLOC(taskFunction)

        ierr = milhoja_runtime_execute_tasks_cpu_c(taskFunction_Cptr, &
                                                   prototype_Cptr, &
                                                   nThreads)
    end subroutine milhoja_runtime_executeTasks_Cpu

#  ifdef RUNTIME_SUPPORT_DATAPACKETS
    !> Instruct the runtime to use the GPU-only thread team configuration with
    !! the given number of threads to apply the given task function to all
    !! blocks.
    !!
    !! \todo Allow calling code to specify action name for improved logging.
    !! \todo Need to add arguments for specifying the set of blocks.
    !!
    !! @param taskFunction          The task function to execute
    !! @param nDistributorThreads   The number of distributor threads to use
    !! @param nThreads              The number of threads to activate in team
    !! @param nTilesPerPacket       The maximum number of tiles allowed in each
    !!                              packet
    !! @param packetPrototype_Cptr  Pointer to a prototype data packet to be
    !!                              used to create new packets.
    !! @param ierr                  The milhoja error code
    subroutine milhoja_runtime_executeTasks_Gpu(taskFunction,         &
                                                nDistributorThreads,  &
                                                nThreads,             &
                                                nTilesPerPacket,      &
                                                packetPrototype_Cptr, &
                                                ierr)
        use iso_c_binding, ONLY : C_FUNPTR, &
                                  C_PTR, &
                                  C_FUNLOC

        procedure(milhoja_runtime_taskFunction)             :: taskFunction
        integer(MILHOJA_INT),                   intent(IN)  :: nDistributorThreads
        integer(MILHOJA_INT),                   intent(IN)  :: nThreads
        integer(MILHOJA_INT),                   intent(IN)  :: nTilesPerPacket
        type(C_PTR),                            intent(IN)  :: packetPrototype_Cptr
        integer(MILHOJA_INT),                   intent(OUT) :: ierr

        type(C_FUNPTR) :: taskFunction_Cptr

        taskFunction_Cptr = C_FUNLOC(taskFunction)

        ierr = milhoja_runtime_execute_tasks_gpu_c(taskFunction_Cptr, &
                                                   nDistributorThreads, &
                                                   nThreads, &
                                                   nTilesPerPacket, &
                                                   packetPrototype_Cptr)
    end subroutine milhoja_runtime_executeTasks_Gpu
#  endif
#endif

end module milhoja_runtime_mod
<|MERGE_RESOLUTION|>--- conflicted
+++ resolved
@@ -257,10 +257,7 @@
         ierr = milhoja_runtime_reset_c()
     end subroutine milhoja_runtime_reset
 
-<<<<<<< HEAD
-=======
 #ifdef RUNTIME_SUPPORT_PUSH
->>>>>>> ad623295
     !> Instruct the runtime to make the CPU-only thread team ready.
     !!
     !! @param taskFunction    The task function to execute
@@ -316,11 +313,7 @@
                                                    tileCInfo_Cp)
     end subroutine milhoja_runtime_pushTileToPipeline
 
-<<<<<<< HEAD
-#ifdef RUNTIME_SUPPORT_PUSH
-=======
 #  ifdef RUNTIME_SUPPORT_DATAPACKETS
->>>>>>> ad623295
     !> Instruct the runtime to make the GPU-only thread team ready.
     !!
     !! @param taskFunction    The task function to execute
@@ -385,10 +378,7 @@
                                                    nThreads, &
                                                    tileCInfo_Cp)
     end subroutine milhoja_runtime_pushTileToGpuPipeline
-<<<<<<< HEAD
-=======
 #  endif
->>>>>>> ad623295
 #endif
 
 #ifdef RUNTIME_SUPPORT_EXECUTE
