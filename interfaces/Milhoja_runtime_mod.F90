#include "Milhoja.h"

!> A module in the Milhoja Fortran/C++ interoperability layer that provides
!! calling code with a high-level Fortan interface for interacting with the runtime.
!!
!! @todo Add in executeTask routines for other thread team configurations.
module milhoja_runtime_mod
    use milhoja_types_mod, ONLY : MILHOJA_INT, &
                                  MILHOJA_SIZE_T

    implicit none
    private

    !!!!!----- PUBLIC INTERFACE
    public :: milhoja_runtime_init
    public :: milhoja_runtime_finalize
    public :: milhoja_runtime_taskFunction
    public :: milhoja_runtime_reset
<<<<<<< HEAD
=======
#ifdef RUNTIME_SUPPORT_PUSH
>>>>>>> 679e6608
    public :: milhoja_runtime_setupPipelineForCpuTasks
    public :: milhoja_runtime_pushTileToPipeline
    public :: milhoja_runtime_teardownPipelineForCpuTasks
    public :: milhoja_runtime_setupPipelineForGpuTasks
    public :: milhoja_runtime_pushTileToGpuPipeline
    public :: milhoja_runtime_teardownPipelineForGpuTasks
<<<<<<< HEAD
=======
#endif
>>>>>>> 679e6608
#ifdef RUNTIME_SUPPORT_EXECUTE
    public :: milhoja_runtime_executeTasks_Cpu
#  ifdef RUNTIME_SUPPORT_DATAPACKETS
    public :: milhoja_runtime_executeTasks_Gpu
#  endif
#endif
#endif

    !!!!!----- FORTRAN INTERFACES TO MILHOJA FUNCTION POINTERS
    abstract interface
        !> Fortran interface of the runtime's task function.
        !!
        !! C_threadId - unique zero-based index of runtime thread calling this
        !!              routine
        !! C_dataItemPtr - C pointer to Grid DataItem to which the task
        !!                 function should be applied
        subroutine milhoja_runtime_taskFunction(C_threadId, C_dataItemPtr) bind(c)
            use iso_c_binding,     ONLY : C_PTR
            use milhoja_types_mod, ONLY : MILHOJA_INT
            implicit none
            integer(MILHOJA_INT), intent(IN), value :: C_threadId
            type(C_PTR),          intent(IN), value :: C_dataItemPtr
        end subroutine milhoja_runtime_taskFunction
    end interface

    !!!!!----- INTERFACES TO C-LINKAGE C++ FUNCTIONS
    ! The C-to-Fortran interoperability layer
    interface
        !> Fortran interface on routine in C interface of same name.
        function milhoja_runtime_init_c(C_nThreadTeams, C_nThreadsPerTeam, &
                                        C_nStreams,                        &
                                        C_nBytesInCpuMemoryPool,           &
                                        C_nBytesInGpuMemoryPools) result(C_ierr) &
                                        bind(c)
            use milhoja_types_mod, ONLY : MILHOJA_INT, MILHOJA_SIZE_T
            implicit none
            integer(MILHOJA_INT),    intent(IN), value :: C_nThreadTeams
            integer(MILHOJA_INT),    intent(IN), value :: C_nThreadsPerTeam
            integer(MILHOJA_INT),    intent(IN), value :: C_nStreams
            integer(MILHOJA_SIZE_T), intent(IN), value :: C_nBytesInCpuMemoryPool
            integer(MILHOJA_SIZE_T), intent(IN), value :: C_nBytesInGpuMemoryPools
            integer(MILHOJA_INT)                       :: C_ierr
        end function milhoja_runtime_init_c

        !> Fortran interface on routine in C interface of same name.
        function milhoja_runtime_finalize_c() result(C_ierr) bind(c)
            use milhoja_types_mod, ONLY : MILHOJA_INT
            implicit none
            integer(MILHOJA_INT) :: C_ierr
        end function milhoja_runtime_finalize_c

        !> Fortran interface on routine in C interface of same name.
        function milhoja_runtime_reset_c() result(C_ierr) bind(c)
            use milhoja_types_mod, ONLY : MILHOJA_INT
            implicit none
            integer(MILHOJA_INT) :: C_ierr
        end function milhoja_runtime_reset_c

#ifdef RUNTIME_SUPPORT_EXECUTE
        !> Fortran interface on routine in C interface of same name.
        function milhoja_runtime_execute_tasks_cpu_c(C_taskFunction,            &
                                                     C_tileWrapperPrototype,    &
                                                     C_nThreads) result(C_ierr) &
                                                     bind(c)
            use iso_c_binding,     ONLY : C_PTR, C_FUNPTR
            use milhoja_types_mod, ONLY : MILHOJA_INT
            implicit none
            type(C_FUNPTR),       intent(IN), value :: C_taskFunction
            type(C_PTR),          intent(IN), value :: C_tileWrapperPrototype
            integer(MILHOJA_INT), intent(IN), value :: C_nThreads
            integer(MILHOJA_INT)                    :: C_ierr
        end function milhoja_runtime_execute_tasks_cpu_c
#endif
<<<<<<< HEAD

        !> Fortran interface on routine in C interface of same name.
        function milhoja_runtime_setup_pipeline_cpu_c(C_taskFunction,            &
                                                     C_nThreads) result(C_ierr) &
                                                     bind(c)
            use iso_c_binding,     ONLY : C_FUNPTR
            use milhoja_types_mod, ONLY : MILHOJA_INT
            implicit none
            type(C_FUNPTR),       intent(IN), value :: C_taskFunction
            integer(MILHOJA_INT), intent(IN), value :: C_nThreads
            integer(MILHOJA_INT)                    :: C_ierr
        end function milhoja_runtime_setup_pipeline_cpu_c

        !> Fortran interface on routine in C interface of same name.
        function milhoja_runtime_teardown_pipeline_cpu_c(C_nThreads) result(C_ierr) &
                                                     bind(c)
            use milhoja_types_mod, ONLY : MILHOJA_INT
            implicit none
            integer(MILHOJA_INT), intent(IN), value :: C_nThreads
            integer(MILHOJA_INT)                    :: C_ierr
        end function milhoja_runtime_teardown_pipeline_cpu_c

        !> Fortran interface on routine in C interface of same name.
        function milhoja_runtime_push_pipeline_cpu_c(C_tileWrapperPrototype,    &
                                                     C_nThreads,                &
                                                     tileCINfo)  result(C_ierr) &
                                                     bind(c)
            use iso_c_binding,     ONLY : C_PTR
            use milhoja_types_mod, ONLY : MILHOJA_INT
!!$            use Milhoja_tileCInfo_mod, ONLY: Milhoja_tileCInfo_t
            implicit none
            type(C_PTR),          intent(IN), value :: C_tileWrapperPrototype
            integer(MILHOJA_INT), intent(IN), value :: C_nThreads
!!$            type(Milhoja_tileCInfo_t), intent(IN)   :: tileCInfo
            type(C_PTR),          intent(IN), value :: tileCInfo
            integer(MILHOJA_INT)                    :: C_ierr
        end function milhoja_runtime_push_pipeline_cpu_c

#ifdef RUNTIME_SUPPORT_DATAPACKETS
        !> Fortran interface for the function in C interface of the same name.
        function milhoja_runtime_setup_pipeline_gpu_c(C_taskFunction,            &
                                                     C_nThreads,            &
                                                     C_nTilesPerPacket,     &
                                                     C_packetPrototype) result(C_ierr) &
                                                     bind(c)
            use iso_c_binding,     ONLY : C_PTR, C_FUNPTR
            use milhoja_types_mod, ONLY : MILHOJA_INT
            implicit none
            type(C_FUNPTR),       intent(IN), value :: C_taskFunction
            type(C_PTR),          intent(IN), value :: C_packetPrototype
            integer(MILHOJA_INT), intent(IN), value :: C_nThreads
            integer(MILHOJA_INT), intent(IN), value :: C_nTilesPerPacket
            integer(MILHOJA_INT)                    :: C_ierr
        end function milhoja_runtime_setup_pipeline_gpu_c

        !> Fortran interface for the function in C interface of the same name.
        function milhoja_runtime_teardown_pipeline_gpu_c(C_nThreads,            &
                                                         C_nTilesPerPacket)     &
                                                         result(C_ierr) &
                                                         bind(c)
            use milhoja_types_mod, ONLY : MILHOJA_INT
            implicit none
            integer(MILHOJA_INT), intent(IN), value :: C_nThreads
            integer(MILHOJA_INT), intent(IN), value :: C_nTilesPerPacket
            integer(MILHOJA_INT)                    :: C_ierr
        end function milhoja_runtime_teardown_pipeline_gpu_c

        !> Fortran interface for the function in C interface of the same name.
        function milhoja_runtime_push_pipeline_gpu_c(C_packetPrototype,         &
                                                     C_nThreads,                &
                                                     tileCINfo)  result(C_ierr) &
                                                     bind(c)
            use iso_c_binding,     ONLY : C_PTR
            use milhoja_types_mod, ONLY : MILHOJA_INT
!!$            use Milhoja_tileCInfo_mod, ONLY: Milhoja_tileCInfo_t
            implicit none
            type(C_PTR),          intent(IN), value :: C_packetPrototype
            integer(MILHOJA_INT), intent(IN), value :: C_nThreads
!!$            type(Milhoja_tileCInfo_t), intent(IN)   :: tileCInfo
            type(C_PTR),          intent(IN), value :: tileCInfo
            integer(MILHOJA_INT)                    :: C_ierr
        end function milhoja_runtime_push_pipeline_gpu_c

=======

#ifdef RUNTIME_SUPPORT_DATAPACKETS
>>>>>>> 679e6608
#  ifdef RUNTIME_SUPPORT_EXECUTE
        !> Fortran interface for the function in C interface of the same name.
        function milhoja_runtime_execute_tasks_gpu_c(C_taskFunction,        &
                                                     C_nDistributorThreads, &
                                                     C_nThreads,            &
                                                     C_nTilesPerPacket,     &
                                                     C_packetPrototype)     &
                                                     result(C_ierr) bind(c)
            use iso_c_binding,     ONLY : C_PTR, C_FUNPTR
            use milhoja_types_mod, ONLY : MILHOJA_INT
            implicit none
            type(C_FUNPTR),       intent(IN), value :: C_taskFunction
            integer(MILHOJA_INT), intent(IN), value :: C_nDistributorThreads
            integer(MILHOJA_INT), intent(IN), value :: C_nThreads
            integer(MILHOJA_INT), intent(IN), value :: C_nTilesPerPacket
            type(C_PTR),          intent(IN), value :: C_packetPrototype
            integer(MILHOJA_INT)                    :: C_ierr
        end function milhoja_runtime_execute_tasks_gpu_c
#  endif
#endif
    end interface

contains

    !> Initialize the runtime.  Calling code should only call this routine after
    !! the Milhoja Grid infrastructure has been initialized.
    !!
    !! @param nThreadTeams           Number of thread teams to create
    !! @param nThreadsPerTeam        Number of threads to create in each team
    !! @param nStreams               Number of streams to create
    !! @param nBytesInCpuMemoryPool  Number of bytes to allocate in CPU memory pool.
    !!                               Note the abnormal integer kind.
    !! @param nBytesInGpuMemoryPools Number of bytes to allocate in memory pools
    !!                               associated with GPU (e.g., pinned & GPU).
    !!                               Note the abnormal integer kind.
    !! @param ierr                   Milhoja error code
    subroutine milhoja_runtime_init(nThreadTeams, nThreadsPerTeam, &
                                    nStreams,                      &
                                    nBytesInCpuMemoryPool,         &
                                    nBytesInGpuMemoryPools,        &
                                    ierr)
        integer(MILHOJA_INT),    intent(IN)  :: nThreadTeams
        integer(MILHOJA_INT),    intent(IN)  :: nThreadsPerTeam
        integer(MILHOJA_INT),    intent(IN)  :: nStreams
        integer(MILHOJA_SIZE_T), intent(IN)  :: nBytesInCpuMemoryPool
        integer(MILHOJA_SIZE_T), intent(IN)  :: nBytesInGpuMemoryPools
        integer(MILHOJA_INT),    intent(OUT) :: ierr

        ierr = milhoja_runtime_init_c(nThreadTeams, nThreadsPerTeam, &
                                      nStreams,                      &
                                      nBytesInCpuMemoryPool,         &
                                      nBytesInGpuMemoryPools)
    end subroutine milhoja_runtime_init

    !> Finalize the runtime.  Calling code should call this routine before
    !! finalizing the Milhoja Grid infrastructure.
    !!
    !! @param ierr    The milhoja error code
    subroutine milhoja_runtime_finalize(ierr)
        integer(MILHOJA_INT), intent(OUT) :: ierr

        ierr = milhoja_runtime_finalize_c()
    end subroutine milhoja_runtime_finalize

    !> Reset the runtime backend.  This is a temporary workaround required
    !! since the present memory manager is too simple.
    !!
    !! @todo Remove once a proper memory manager is implemented.
    !!
    !! @param ierr    The milhoja error code
    subroutine milhoja_runtime_reset(ierr)
        integer(MILHOJA_INT), intent(OUT) :: ierr

        ierr = milhoja_runtime_reset_c()
    end subroutine milhoja_runtime_reset

<<<<<<< HEAD
    !> Instruct the runtime to make the CPU-only thread team ready.
    !!
    !! @param taskFunction    The task function to execute
    !! @param nThreads        The number of threads to activate in team
    !! @param ierr            The milhoja error code
    subroutine milhoja_runtime_setupPipelineForCpuTasks(taskFunction, &
                                                nThreads, ierr)
        use iso_c_binding, ONLY : C_FUNPTR, &
                                  C_FUNLOC

        procedure(milhoja_runtime_taskFunction)             :: taskFunction
        integer(MILHOJA_INT),                   intent(IN)  :: nThreads
        integer(MILHOJA_INT),                   intent(OUT) :: ierr

        type(C_FUNPTR) :: taskFunction_Cptr

        taskFunction_Cptr = C_FUNLOC(taskFunction)

        ierr = milhoja_runtime_setup_pipeline_cpu_c(taskFunction_Cptr, &
                                                   nThreads)
    end subroutine milhoja_runtime_setupPipelineForCpuTasks

    !> Instruct the runtime to tear down the CPU-only thread team pipeline.
    !!
    !! @param nThreads        The number of threads that should be activated in team
    !! @param ierr            The milhoja error code
    subroutine milhoja_runtime_teardownPipelineForCpuTasks(nThreads, ierr)

        integer(MILHOJA_INT),                   intent(IN)  :: nThreads
        integer(MILHOJA_INT),                   intent(OUT) :: ierr

        ierr = milhoja_runtime_teardown_pipeline_cpu_c(nThreads)
    end subroutine milhoja_runtime_teardownPipelineForCpuTasks

    !> Push one tile to the prepared pipeline for task execution.
    !!
    !! @param prototype_Cptr  WRITE THIS
    !! @param nThreads        The number of threads to activate in team
    !! @param ierr            The milhoja error code
    subroutine milhoja_runtime_pushTileToPipeline(prototype_Cptr, &
                                                nThreads, tileCInfo_Cp, ierr)
        use iso_c_binding, ONLY : C_PTR
!!$        use Milhoja_tileCInfo_mod, ONLY: Milhoja_tileCInfo_t

        type(C_PTR),                            intent(IN)  :: prototype_Cptr
        integer(MILHOJA_INT),                   intent(IN)  :: nThreads
!!$        type(Milhoja_tileCInfo_t),              intent(IN)  :: tileCInfo
        type(C_PTR),                            intent(IN)  :: tileCInfo_Cp
        integer(MILHOJA_INT),                   intent(OUT) :: ierr

        ierr = milhoja_runtime_push_pipeline_cpu_c(prototype_Cptr, &
                                                   nThreads, &
                                                   tileCInfo_Cp)
    end subroutine milhoja_runtime_pushTileToPipeline

    !> Instruct the runtime to make the GPU-only thread team ready.
    !!
    !! @param taskFunction    The task function to execute
    !! @param prototype_Cptr  WRITE THIS
    !! @param nThreads        The number of threads to activate in team
    !! @param ierr            The milhoja error code
    subroutine milhoja_runtime_setupPipelineForGpuTasks(taskFunction, &
                                                nThreads,             &
                                                nTilesPerPacket,      &
                                                packetPrototype_Cptr, &
                                                ierr)
        use iso_c_binding, ONLY : C_PTR, &
                                  C_FUNPTR, &
                                  C_FUNLOC

        procedure(milhoja_runtime_taskFunction)             :: taskFunction
        type(C_PTR),                            intent(IN)  :: packetPrototype_Cptr
        integer(MILHOJA_INT),                   intent(IN)  :: nThreads
        integer(MILHOJA_INT),                   intent(IN)  :: nTilesPerPacket
        integer(MILHOJA_INT),                   intent(OUT) :: ierr

        type(C_FUNPTR) :: taskFunction_Cptr

        taskFunction_Cptr = C_FUNLOC(taskFunction)

        ierr = milhoja_runtime_setup_pipeline_gpu_c(taskFunction_Cptr, &
                                                   nThreads, &
                                                   nTilesPerPacket, &
                                                   packetPrototype_Cptr)
    end subroutine milhoja_runtime_setupPipelineForGpuTasks

    !> Instruct the runtime to tear down the GPU-only thread team pipeline.
    !!
    !! @param nThreads        The number of threads to activate in team
    !! @param ierr            The milhoja error code
    subroutine milhoja_runtime_teardownPipelineForGpuTasks(nThreads, nTilesPerPacket,&
                                                           ierr)
        integer(MILHOJA_INT),                   intent(IN)  :: nThreads
        integer(MILHOJA_INT),                   intent(IN)  :: nTilesPerPacket
        integer(MILHOJA_INT),                   intent(OUT) :: ierr

        ierr = milhoja_runtime_teardown_pipeline_gpu_c(nThreads, nTilesPerPacket)
    end subroutine milhoja_runtime_teardownPipelineForGpuTasks

    !> Push one tile to the prepared pipeline for task execution.
    !!
    !! @param prototype_Cptr  WRITE THIS
    !! @param nThreads        The number of threads to activate in team
    !! @param ierr            The milhoja error code
    subroutine milhoja_runtime_pushTileToGpuPipeline(prototype_Cptr, &
                                                nThreads, tileCInfo_Cp, ierr)
        use iso_c_binding, ONLY : C_PTR
!!$        use Milhoja_tileCInfo_mod, ONLY: Milhoja_tileCInfo_t

        type(C_PTR),                            intent(IN)  :: prototype_Cptr
        integer(MILHOJA_INT),                   intent(IN)  :: nThreads
!!$        type(Milhoja_tileCInfo_t),              intent(IN)  :: tileCInfo
        type(C_PTR),                            intent(IN)  :: tileCInfo_Cp
        integer(MILHOJA_INT),                   intent(OUT) :: ierr

        ierr = milhoja_runtime_push_pipeline_gpu_c(prototype_Cptr, &
                                                   nThreads, &
                                                   tileCInfo_Cp)
    end subroutine milhoja_runtime_pushTileToGpuPipeline

#ifdef RUNTIME_SUPPORT_EXEC
=======
#ifdef RUNTIME_SUPPORT_EXECUTE
>>>>>>> 679e6608
    !> Instruct the runtime to use the CPU-only thread team configuration with
    !! the given number of threads to apply the given task function to all
    !! blocks.
    !!
    !! \todo Allow calling code to specify action name for improved logging.
    !! \todo Need to add arguments for specifying the set of blocks.
    !!
    !! @param taskFunction    The task function to execute
    !! @param prototype_Cptr  WRITE THIS
    !! @param nThreads        The number of threads to activate in team
    !! @param ierr            The milhoja error code
    subroutine milhoja_runtime_executeTasks_Cpu(taskFunction, &
                                                prototype_Cptr, &
                                                nThreads, ierr)
        use iso_c_binding, ONLY : C_PTR, &
                                  C_FUNPTR, &
                                  C_FUNLOC

        procedure(milhoja_runtime_taskFunction)             :: taskFunction
        type(C_PTR),                            intent(IN)  :: prototype_Cptr
        integer(MILHOJA_INT),                   intent(IN)  :: nThreads
        integer(MILHOJA_INT),                   intent(OUT) :: ierr

        type(C_FUNPTR) :: taskFunction_Cptr

        taskFunction_Cptr = C_FUNLOC(taskFunction)

        ierr = milhoja_runtime_execute_tasks_cpu_c(taskFunction_Cptr, &
                                                   prototype_Cptr, &
                                                   nThreads)
    end subroutine milhoja_runtime_executeTasks_Cpu
#endif

#  ifdef RUNTIME_SUPPORT_DATAPACKETS
    !> Instruct the runtime to use the GPU-only thread team configuration with
    !! the given number of threads to apply the given task function to all
    !! blocks.
    !!
    !! \todo Allow calling code to specify action name for improved logging.
    !! \todo Need to add arguments for specifying the set of blocks.
    !!
    !! @param taskFunction          The task function to execute
    !! @param nDistributorThreads   The number of distributor threads to use
    !! @param nThreads              The number of threads to activate in team
    !! @param nTilesPerPacket       The maximum number of tiles allowed in each
    !!                              packet
    !! @param packetPrototype_Cptr  Pointer to a prototype data packet to be
    !!                              used to create new packets.
    !! @param ierr                  The milhoja error code
    subroutine milhoja_runtime_executeTasks_Gpu(taskFunction,         &
                                                nDistributorThreads,  &
                                                nThreads,             &
                                                nTilesPerPacket,      &
                                                packetPrototype_Cptr, &
                                                ierr)
        use iso_c_binding, ONLY : C_FUNPTR, &
                                  C_PTR, &
                                  C_FUNLOC

        procedure(milhoja_runtime_taskFunction)             :: taskFunction
        integer(MILHOJA_INT),                   intent(IN)  :: nDistributorThreads
        integer(MILHOJA_INT),                   intent(IN)  :: nThreads
        integer(MILHOJA_INT),                   intent(IN)  :: nTilesPerPacket
        type(C_PTR),                            intent(IN)  :: packetPrototype_Cptr
        integer(MILHOJA_INT),                   intent(OUT) :: ierr

        type(C_FUNPTR) :: taskFunction_Cptr

        taskFunction_Cptr = C_FUNLOC(taskFunction)

        ierr = milhoja_runtime_execute_tasks_gpu_c(taskFunction_Cptr, &
                                                   nDistributorThreads, &
                                                   nThreads, &
                                                   nTilesPerPacket, &
                                                   packetPrototype_Cptr)
    end subroutine milhoja_runtime_executeTasks_Gpu
#  endif
#endif

end module milhoja_runtime_mod
<|MERGE_RESOLUTION|>--- conflicted
+++ resolved
@@ -16,26 +16,19 @@
     public :: milhoja_runtime_finalize
     public :: milhoja_runtime_taskFunction
     public :: milhoja_runtime_reset
-<<<<<<< HEAD
-=======
 #ifdef RUNTIME_SUPPORT_PUSH
->>>>>>> 679e6608
     public :: milhoja_runtime_setupPipelineForCpuTasks
     public :: milhoja_runtime_pushTileToPipeline
     public :: milhoja_runtime_teardownPipelineForCpuTasks
     public :: milhoja_runtime_setupPipelineForGpuTasks
     public :: milhoja_runtime_pushTileToGpuPipeline
     public :: milhoja_runtime_teardownPipelineForGpuTasks
-<<<<<<< HEAD
-=======
 #endif
->>>>>>> 679e6608
 #ifdef RUNTIME_SUPPORT_EXECUTE
     public :: milhoja_runtime_executeTasks_Cpu
 #  ifdef RUNTIME_SUPPORT_DATAPACKETS
     public :: milhoja_runtime_executeTasks_Gpu
 #  endif
-#endif
 #endif
 
     !!!!!----- FORTRAN INTERFACES TO MILHOJA FUNCTION POINTERS
@@ -103,7 +96,6 @@
             integer(MILHOJA_INT)                    :: C_ierr
         end function milhoja_runtime_execute_tasks_cpu_c
 #endif
-<<<<<<< HEAD
 
         !> Fortran interface on routine in C interface of same name.
         function milhoja_runtime_setup_pipeline_cpu_c(C_taskFunction,            &
@@ -187,10 +179,6 @@
             integer(MILHOJA_INT)                    :: C_ierr
         end function milhoja_runtime_push_pipeline_gpu_c
 
-=======
-
-#ifdef RUNTIME_SUPPORT_DATAPACKETS
->>>>>>> 679e6608
 #  ifdef RUNTIME_SUPPORT_EXECUTE
         !> Fortran interface for the function in C interface of the same name.
         function milhoja_runtime_execute_tasks_gpu_c(C_taskFunction,        &
@@ -267,7 +255,6 @@
         ierr = milhoja_runtime_reset_c()
     end subroutine milhoja_runtime_reset
 
-<<<<<<< HEAD
     !> Instruct the runtime to make the CPU-only thread team ready.
     !!
     !! @param taskFunction    The task function to execute
@@ -388,10 +375,7 @@
                                                    tileCInfo_Cp)
     end subroutine milhoja_runtime_pushTileToGpuPipeline
 
-#ifdef RUNTIME_SUPPORT_EXEC
-=======
 #ifdef RUNTIME_SUPPORT_EXECUTE
->>>>>>> 679e6608
     !> Instruct the runtime to use the CPU-only thread team configuration with
     !! the given number of threads to apply the given task function to all
     !! blocks.
@@ -423,7 +407,6 @@
                                                    prototype_Cptr, &
                                                    nThreads)
     end subroutine milhoja_runtime_executeTasks_Cpu
-#endif
 
 #  ifdef RUNTIME_SUPPORT_DATAPACKETS
     !> Instruct the runtime to use the GPU-only thread team configuration with
