--- conflicted
+++ resolved
@@ -148,19 +148,11 @@
 endif
 
 CXX       = mpicxx
-<<<<<<< HEAD
-CXXFLAGS  = -O3 -std=c++11 -m64 -I$(INCDIR) -I$(TESTBASEDIR) -I$(SIMDIR) -I$(AMREXDIR)/include $(OACC_FLAGS) -DUSE_CUDA_BACKEND -DENABLE_OPENACC_OFFLOAD -DGRID_LOG
-CXXWARNS  =
-
-CU        = nvcc
-CUFLAGS   = -ccbin=pgc++ -O3 -std=c++11 -m64 -gencode arch=compute_70,code=sm_70 -I$(INCDIR) -I$(SIMDIR) -I$(TESTBASEDIR) -I$(AMREXDIR)/include -DUSE_CUDA_BACKEND -DENABLE_OPENACC_OFFLOAD -DGRID_LOG
-=======
 CXXFLAGS  = -O3 -std=c++11 -m64 -I$(INCDIR) -I$(TESTBASEDIR) -I$(SIMDIR) -I$(AMREXDIR)/include $(OMP_FLAGS) $(OACC_FLAGS) -DUSE_CUDA_BACKEND -DENABLE_OPENACC_OFFLOAD -DGRID_LOG $(DIST_FLAG)
 CXXWARNS  =
 
 CU        = nvcc
 CUFLAGS   = -ccbin=pgc++ -O3 -std=c++11 -m64 -gencode arch=compute_70,code=sm_70 -I$(INCDIR) -I$(SIMDIR) -I$(TESTBASEDIR) -I$(AMREXDIR)/include $(CU_OMP_FLAGS) -DUSE_CUDA_BACKEND -DENABLE_OPENACC_OFFLOAD -DGRID_LOG
->>>>>>> 2f2a122b
 CUWARNS   =
 
 LIBS      = -lpthread -lstdc++ -pgf90libs -lcudart -lamrex
