BINARYNAME          = test_runtime_gpu.x

TESTROOTDIR         = $(BASEDIR)/test
TESTBASEDIR         = $(TESTROOTDIR)/Base
RUNTIMEDIR          = $(TESTROOTDIR)/Runtime
TESTDIR             = $(RUNTIMEDIR)/gpu

CXXFLAGS_TEST_DEBUG = -I$(TESTROOTDIR) -I$(TESTDIR) -I$(TESTBASEDIR) -I$(RUNTIMEDIR) $(CXXFLAGS_GTEST) -I$(TESTBASEDIR)/code_generation
CXXFLAGS_TEST_PROD  = -I$(TESTROOTDIR) -I$(TESTDIR) -I$(TESTBASEDIR) -I$(RUNTIMEDIR) $(CXXFLAGS_GTEST) -I$(TESTBASEDIR)/code_generation
CUFLAGS_TEST        = -I$(TESTBASEDIR) -I$(RUNTIMEDIR) $(CUFLAGS_GTEST)
LDFLAGS_TEST        = $(LIB_GTEST)

SRCS_TEST = \
	$(TESTROOTDIR)/RuntimeParameters.cpp \
    $(TESTBASEDIR)/setInitialConditions.cpp \
    $(TESTBASEDIR)/code_generation/Tile_cpu_tf_ic.cpp \
    $(TESTBASEDIR)/code_generation/cpu_tf_ic.cpp \
    $(TESTBASEDIR)/errorEstBlank.cpp \
    $(TESTBASEDIR)/computeLaplacianDensity.cpp \
    $(TESTBASEDIR)/code_generation/Tile_cpu_tf_dens.cpp \
    $(TESTBASEDIR)/code_generation/cpu_tf_dens.cpp \
    $(TESTBASEDIR)/computeLaplacianDensity_oacc_summit.cpp \
    $(TESTBASEDIR)/computeLaplacianDensity_packet_oacc_summit.cpp \
    $(TESTBASEDIR)/computeLaplacianEnergy.cpp \
    $(TESTBASEDIR)/code_generation/Tile_cpu_tf_ener.cpp \
    $(TESTBASEDIR)/code_generation/cpu_tf_ener.cpp \
    $(TESTBASEDIR)/computeLaplacianEnergy_oacc_summit.cpp \
    $(TESTBASEDIR)/computeLaplacianEnergy_packet_oacc_summit.cpp \
    $(TESTBASEDIR)/computeLaplacianFusedKernels.cpp \
<<<<<<< HEAD
    $(TESTBASEDIR)/code_generation/Tile_cpu_tf_fused.cpp \
    $(TESTBASEDIR)/code_generation/cpu_tf_fused.cpp \
    $(TESTBASEDIR)/computeLaplacianFusedKernels_oacc_summit.cpp \
    $(TESTBASEDIR)/computeLaplacianFusedKernelsWeak_packet_oacc_summit.cpp \
    $(TESTBASEDIR)/computeLaplacianFusedKernelsStrong_packet_oacc_summit.cpp \
    $(TESTBASEDIR)/code_generation/Tile_cpu_tf_analysis.cpp \
    $(TESTBASEDIR)/code_generation/cpu_tf_analysis.cpp \
=======
    $(TESTBASEDIR)/computeLaplacianFusedKernels_tile_cpu.cpp \
>>>>>>> efea94f8
    $(TESTBASEDIR)/Analysis.cpp \
    $(TESTDIR)/cgkit.DataPacket_gpu_dens_stream.cpp \
    $(TESTDIR)/cgkit.DataPacket_gpu_ener_stream.cpp \
    $(TESTDIR)/cgkit.DataPacket_gpu_dens_ener_stream.cpp \
    $(TESTDIR)/cgkit.DataPacket_gpu_de_1_stream.cpp \
    $(TESTDIR)/testRuntime.cpp \
    $(RUNTIMEDIR)/runRuntimeTests.cpp \
    $(TESTBASEDIR)/computeLaplacianFusedActions_packet_oacc_summit.cpp \
    $(TESTBASEDIR)/computeLaplacianFusedKernels_oacc_summit.cpp \
    $(TESTBASEDIR)/computeLaplacianFusedKernelsStrong_packet_oacc_summit.cpp \
    $(TESTBASEDIR)/computeLaplacianFusedKernelsWeak_packet_oacc_summit.cpp
<|MERGE_RESOLUTION|>--- conflicted
+++ resolved
@@ -27,17 +27,10 @@
     $(TESTBASEDIR)/computeLaplacianEnergy_oacc_summit.cpp \
     $(TESTBASEDIR)/computeLaplacianEnergy_packet_oacc_summit.cpp \
     $(TESTBASEDIR)/computeLaplacianFusedKernels.cpp \
-<<<<<<< HEAD
     $(TESTBASEDIR)/code_generation/Tile_cpu_tf_fused.cpp \
     $(TESTBASEDIR)/code_generation/cpu_tf_fused.cpp \
-    $(TESTBASEDIR)/computeLaplacianFusedKernels_oacc_summit.cpp \
-    $(TESTBASEDIR)/computeLaplacianFusedKernelsWeak_packet_oacc_summit.cpp \
-    $(TESTBASEDIR)/computeLaplacianFusedKernelsStrong_packet_oacc_summit.cpp \
     $(TESTBASEDIR)/code_generation/Tile_cpu_tf_analysis.cpp \
     $(TESTBASEDIR)/code_generation/cpu_tf_analysis.cpp \
-=======
-    $(TESTBASEDIR)/computeLaplacianFusedKernels_tile_cpu.cpp \
->>>>>>> efea94f8
     $(TESTBASEDIR)/Analysis.cpp \
     $(TESTDIR)/cgkit.DataPacket_gpu_dens_stream.cpp \
     $(TESTDIR)/cgkit.DataPacket_gpu_ener_stream.cpp \
