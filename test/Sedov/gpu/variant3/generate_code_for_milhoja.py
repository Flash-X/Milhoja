--- conflicted
+++ resolved
@@ -15,15 +15,12 @@
     # Location of Milhoja-JSON files
     CG_PATH = CLONE_PATH.joinpath("test", "Sedov", "code_generation")
 
-<<<<<<< HEAD
     # Milhoja-JSON specifications of all task functions in test
-    TF_PARTIAL_NAMES_ALL = ["cpu_tf_ic_{}D.json",
-                            "cpu_tf_hydro_{}D.json",
-                            "gpu_tf_hydro_{}D.json",
-                            "cpu_tf_IQ_{}D.json"]
+    # TF_PARTIAL_NAMES_ALL = ["cpu_tf_ic_{}D.json",
+    #                         "cpu_tf_hydro_{}D.json",
+    #                         "gpu_tf_hydro_{}D.json",
+    #                         "cpu_tf_IQ_{}D.json"]
 
-=======
->>>>>>> 3c885805
     # Exit codes so that this can be used in CI build server
     FAILURE = 1
     SUCCESS = 0
