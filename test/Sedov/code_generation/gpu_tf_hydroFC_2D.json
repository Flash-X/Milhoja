--- conflicted
+++ resolved
@@ -15,11 +15,8 @@
         "cpp_source": "gpu_tf_hydroFC_Cpp2C.cpp",
         "c2f_source": "gpu_tf_hydroFC_C2F.F90",
         "fortran_source": "gpu_tf_hydroFC_mod.F90",
-<<<<<<< HEAD
-=======
         "computation_offloading": "OpenACC",
         "variable_index_base": 1,
->>>>>>> 98f1055c
         "argument_list": ["dt",
                           "tile_lo",
                           "tile_hi",
