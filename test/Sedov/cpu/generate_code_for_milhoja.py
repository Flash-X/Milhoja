--- conflicted
+++ resolved
@@ -30,10 +30,7 @@
     NXB_HELP = "N cells in each block along x-axis"
     NYB_HELP = "N cells in each block along y-axis"
     NZB_HELP = "N cells in each block along z-axis"
-<<<<<<< HEAD
-=======
     LIBRARY_HELP = "Path to Milhoja library installation that will use code"
->>>>>>> 5d6ef209
     MAKEFILE_HELP = "Filename with path of Makefile to generate"
     OVERWRITE_HELP = "Original files overwritten if given"
     VERBOSE_HELP = "Verbosity level of logging"
@@ -52,10 +49,7 @@
     parser.add_argument("nxb", nargs=1, type=int, help=NXB_HELP)
     parser.add_argument("nyb", nargs=1, type=int, help=NYB_HELP)
     parser.add_argument("nzb", nargs=1, type=int, help=NZB_HELP)
-<<<<<<< HEAD
-=======
     parser.add_argument("library_path", nargs=1, help=LIBRARY_HELP)
->>>>>>> 5d6ef209
     parser.add_argument(
         "--overwrite", action='store_true', required=False,
         help=OVERWRITE_HELP
@@ -75,10 +69,7 @@
     nxb = args.nxb[0]
     nyb = args.nyb[0]
     nzb = args.nzb[0]
-<<<<<<< HEAD
-=======
     library_path = Path(args.library_path[0]).resolve()
->>>>>>> 5d6ef209
     overwrite = args.overwrite
     logger = milhoja.BasicLogger(args.verbose)
 
@@ -94,14 +85,9 @@
                             overwrite, logger
                         )
         milhoja.tests.generate_code(
-<<<<<<< HEAD
                             tf_spec_jsons, destination, overwrite,
-                            INDENT, makefile, logger
-=======
-            tf_specs_all, destination, overwrite,
-            library_path, INDENT, makefile,
-            logger
->>>>>>> 5d6ef209
+                            library_path, INDENT, makefile,
+                            logger
         )
     except Exception as error:
         error_msg = str(error)
